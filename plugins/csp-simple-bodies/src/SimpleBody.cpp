--- conflicted
+++ resolved
@@ -161,13 +161,6 @@
       // Make the amount of ambient brightness perceptually linear in HDR mode.
       float ambient = pow(uAmbientBrightness, E);
       oColor = SRGBtoLINEAR(oColor) * uSunIlluminance / PI;
-<<<<<<< HEAD
-    #endif
-
-    #ifdef ENABLE_LIGHTING
-      float light = orenNayar(normalize(vNormal), normalize(vSunDirection), -normalize(vPosition));
-      oColor *= mix(vec3(uAmbientBrightness), getEclipseShadow(vPosition), light);
-=======
     #else
       float ambient = uAmbientBrightness;
       oColor = oColor * uSunIlluminance;
@@ -176,7 +169,6 @@
     #ifdef ENABLE_LIGHTING
       vec3 light = getEclipseShadow(vPosition) * orenNayar(normalize(vNormal), normalize(vSunDirection), -normalize(vPosition));
       oColor = mix(oColor * light, oColor, ambient);
->>>>>>> 396733a2
     #endif
 }
 )";
