////////////////////////////////////////////////////////////////////////////////////////////////////
//                               This file is part of CosmoScout VR                               //
//      and may be used under the terms of the MIT license. See the LICENSE file for details.     //
//                        Copyright: (c) 2019 German Aerospace Center (DLR)                       //
////////////////////////////////////////////////////////////////////////////////////////////////////

#include "PlanetShader.hpp"

#include "../../../src/cs-core/GuiManager.hpp"
#include "../../../src/cs-core/Settings.hpp"
#include "../../../src/cs-gui/GuiItem.hpp"
#include "../../../src/cs-utils/convert.hpp"
#include "../../../src/cs-utils/filesystem.hpp"
#include "../../../src/cs-utils/utils.hpp"

#include <VistaOGLExt/VistaGLSLShader.h>
#include <VistaOGLExt/VistaOGLUtils.h>
#include <VistaOGLExt/VistaShaderRegistry.h>

#include <utility>

namespace csp::lodbodies {

////////////////////////////////////////////////////////////////////////////////////////////////////

namespace {
GLint const TEX_UNIT_FONT     = 10;
GLint const TEX_UNIT_LUT      = 11;
GLint const TEX_UNIT_ECLIPSES = 12;
} // namespace

////////////////////////////////////////////////////////////////////////////////////////////////////

std::map<std::string, cs::graphics::ColorMap> PlanetShader::mColorMaps;

////////////////////////////////////////////////////////////////////////////////////////////////////

PlanetShader::PlanetShader(std::shared_ptr<cs::core::Settings> settings,
    std::shared_ptr<Plugin::Settings>                          pluginSettings,
<<<<<<< HEAD
    std::shared_ptr<cs::core::GuiManager>                      pGuiManager,
    std::shared_ptr<cs::core::EclipseShadowReceiver>           eclipseShadowReceiver)
=======
    std::shared_ptr<cs::core::GuiManager> const& pGuiManager, std::string anchorName)
>>>>>>> 1245ffdf
    : mSettings(std::move(settings))
    , mGuiManager(std::move(pGuiManager))
    , mPluginSettings(std::move(pluginSettings))
<<<<<<< HEAD
    , mEclipseShadowReceiver(std::move(eclipseShadowReceiver))
=======
    , mAnchorName(std::move(anchorName))
>>>>>>> 1245ffdf
    , mFontTexture(VistaOGLUtils::LoadTextureFromTga("../share/resources/textures/font.tga")) {

  // clang-format off
    pTextureIsRGB.connect(
        [this](bool /*ignored*/) { mShaderDirty = true; });
    pEnableTexture.connect(
        [this](bool /*ignored*/) { mShaderDirty = true; });
    mPluginSettings->mEnableHeightlines.connect(
        [this](bool /*ignored*/) { mShaderDirty = true; });
    mPluginSettings->mColorMappingType.connect(
        [this](Plugin::Settings::ColorMappingType /*ignored*/) { mShaderDirty = true; });
    mPluginSettings->mTerrainProjectionType.connect(
        [this](Plugin::Settings::TerrainProjectionType /*ignored*/) { mShaderDirty = true; });
    mEnableLightingConnection = mSettings->mGraphics.pEnableLighting.connect(
        [this](bool /*ignored*/) { mShaderDirty = true; });
    mEnableShadowsDebugConnection = mSettings->mGraphics.pEnableShadowsDebug.connect(
        [this](bool /*ignored*/) { mShaderDirty = true; });
    mEnableShadowsConnection = mSettings->mGraphics.pEnableShadows.connect(
        [this](bool /*ignored*/) { mShaderDirty = true; });
    mEnableHDRConnection = mSettings->mGraphics.pEnableHDR.connect(
        [this](bool /*ignored*/) { mShaderDirty = true; });
    mLightingQualityConnection = mSettings->mGraphics.pLightingQuality.connect(
        [this](int /*ignored*/) { mShaderDirty = true; });
    mPluginSettings->mEnableTilesDebug.connect(
        [this](bool /*ignored*/) { mShaderDirty = true; });
    mPluginSettings->mEnableLatLongGrid.connect(
        [this](bool /*ignored*/) { mShaderDirty = true; });
    mPluginSettings->mEnableColorMixing.connect(
        [this](bool /*ignored*/) { mShaderDirty = true; });
  // clang-format on

  // TODO: color map mangement could be done in a separate class
  if (mColorMaps.empty()) {
    auto files(cs::utils::filesystem::listFiles("../share/resources/colormaps"));

    bool first = true;
    for (auto const& file : files) {
      std::string  name(file);
      const size_t lastSlashIdx = name.find_last_of("\\/");
      if (std::string::npos != lastSlashIdx) {
        name.erase(0, lastSlashIdx + 1);
      }

      mColorMaps.insert(
          std::make_pair(name, cs::graphics::ColorMap(boost::filesystem::path(file))));
      mGuiManager->getGui()->callJavascript(
          "CosmoScout.gui.addDropdownValue", "lodBodies.setColormap", name, name, first);
      if (first) {
        first                             = false;
        mPluginSettings->mTerrainColorMap = name;
      }
    }

    mGuiManager->getGui()->registerCallback("lodBodies.setColormap",
        "Make the planet shader use the colormap with the given name.",
        std::function([this](std::string&& name) { mPluginSettings->mTerrainColorMap = name; }));
  }
}

////////////////////////////////////////////////////////////////////////////////////////////////////

PlanetShader::~PlanetShader() {
  delete mFontTexture;
  mSettings->mGraphics.pEnableLighting.disconnect(mEnableLightingConnection);
  mSettings->mGraphics.pEnableShadowsDebug.disconnect(mEnableShadowsDebugConnection);
  mSettings->mGraphics.pEnableShadows.disconnect(mEnableShadowsConnection);
  mSettings->mGraphics.pLightingQuality.disconnect(mLightingQualityConnection);
  mSettings->mGraphics.pEnableHDR.disconnect(mEnableHDRConnection);

  mGuiManager->getGui()->unregisterCallback("lodBodies.setColormap");
}

////////////////////////////////////////////////////////////////////////////////////////////////////

void PlanetShader::setSun(glm::vec3 const& direction, float illuminance) {
  mSunDirection   = direction;
  mSunIlluminance = illuminance;
}

////////////////////////////////////////////////////////////////////////////////////////////////////

void PlanetShader::compile() {
  VistaShaderRegistry& reg = VistaShaderRegistry::GetInstance();
  mVertexSource            = reg.RetrieveShader("Planet.vert");
  mFragmentSource          = reg.RetrieveShader("Planet.frag");

  cs::utils::replaceString(
      mFragmentSource, "$TEXTURE_IS_RGB", cs::utils::toString(pTextureIsRGB.get()));
  cs::utils::replaceString(mFragmentSource, "$SHOW_HEIGHT_LINES",
      cs::utils::toString(mPluginSettings->mEnableHeightlines.get()));
  cs::utils::replaceString(
      mFragmentSource, "$SHOW_TEXTURE", cs::utils::toString(pEnableTexture.get()));
  cs::utils::replaceString(mFragmentSource, "$COLOR_MAPPING_TYPE",
      cs::utils::toString(static_cast<int>(mPluginSettings->mColorMappingType.get())));
  cs::utils::replaceString(mFragmentSource, "$ENABLE_LIGHTING",
      cs::utils::toString(mSettings->mGraphics.pEnableLighting.get()));
  cs::utils::replaceString(
      mFragmentSource, "$ENABLE_HDR", cs::utils::toString(mSettings->mGraphics.pEnableHDR.get()));
  cs::utils::replaceString(mFragmentSource, "$ENABLE_SHADOWS_DEBUG",
      cs::utils::toString(mSettings->mGraphics.pEnableShadowsDebug.get()));
  cs::utils::replaceString(mFragmentSource, "$ENABLE_SHADOWS",
      cs::utils::toString(mSettings->mGraphics.pEnableShadows.get()));
  cs::utils::replaceString(mFragmentSource, "$LIGHTING_QUALITY",
      cs::utils::toString(mSettings->mGraphics.pLightingQuality.get()));
  cs::utils::replaceString(mFragmentSource, "$SHOW_TILE_BORDER",
      cs::utils::toString(mPluginSettings->mEnableTilesDebug.get()));
  cs::utils::replaceString(mFragmentSource, "$SHOW_LAT_LONG_LABELS",
      cs::utils::toString(mPluginSettings->mEnableLatLongGrid.get()));
  cs::utils::replaceString(mFragmentSource, "$SHOW_LAT_LONG",
      cs::utils::toString(mPluginSettings->mEnableLatLongGrid.get()));
  cs::utils::replaceString(mFragmentSource, "$MIX_COLORS",
      cs::utils::toString(mPluginSettings->mEnableColorMixing.get()));
  cs::utils::replaceString(mFragmentSource, "$ECLIPSE_SHADER_SNIPPET",
      cs::core::EclipseShadowReceiver::getShaderSnippet());

  // Include the BRDFs together with their parameters and arguments.
  Plugin::Settings::BRDF const& brdfHdr = mPluginSettings->mBodies[mAnchorName].mBrdfHdr.get();
  Plugin::Settings::BRDF const& brdfNonHdr =
      mPluginSettings->mBodies[mAnchorName].mBrdfNonHdr.get();

  // Iterate over all key-value pairs of the properties and inject the values.
  std::string brdfHdrSource = cs::utils::filesystem::loadToString(brdfHdr.source);
  for (auto const& kv : brdfHdr.properties) {
    cs::utils::replaceString(brdfHdrSource, kv.first, std::to_string(kv.second));
  }
  std::string brdfNonHdrSource = cs::utils::filesystem::loadToString(brdfNonHdr.source);
  for (auto const& kv : brdfNonHdr.properties) {
    cs::utils::replaceString(brdfNonHdrSource, kv.first, std::to_string(kv.second));
  }

  // Inject correct identifiers so the fragment shader can find the functions;
  // inject the functions in the fragment shader
  cs::utils::replaceString(brdfHdrSource, "$BRDF", "BRDF_HDR");
  cs::utils::replaceString(brdfNonHdrSource, "$BRDF", "BRDF_NON_HDR");
  cs::utils::replaceString(mFragmentSource, "$BRDF_HDR", brdfHdrSource);
  cs::utils::replaceString(mFragmentSource, "$BRDF_NON_HDR", brdfNonHdrSource);

  cs::utils::replaceString(mFragmentSource, "$AVG_LINEAR_IMG_INTENSITY",
      std::to_string(mPluginSettings->mBodies[mAnchorName].mAvgLinearImgIntensity.get()));

  cs::utils::replaceString(mVertexSource, "$LIGHTING_QUALITY",
      cs::utils::toString(mSettings->mGraphics.pLightingQuality.get()));
  cs::utils::replaceString(mVertexSource, "$TERRAIN_PROJECTION_TYPE",
      cs::utils::toString(static_cast<int>(mPluginSettings->mTerrainProjectionType.get())));

  TerrainShader::compile();

  mEclipseShadowReceiver->init(&mShader, TEX_UNIT_ECLIPSES);
}

////////////////////////////////////////////////////////////////////////////////////////////////////

void PlanetShader::bind() {
  TerrainShader::bind();

  GLint loc = -1;
  loc       = mShader.GetUniformLocation("heightTex");
  mShader.SetUniform(loc, TEX_UNIT_LUT);

  loc = mShader.GetUniformLocation("fontTex");
  mShader.SetUniform(loc, TEX_UNIT_FONT);

  loc = mShader.GetUniformLocation("heightMin");
  mShader.SetUniform(loc, mPluginSettings->mHeightRange.get().x * 1000);

  loc = mShader.GetUniformLocation("heightMax");
  mShader.SetUniform(loc, mPluginSettings->mHeightRange.get().y * 1000);

  loc = mShader.GetUniformLocation("slopeMin");
  mShader.SetUniform(loc, cs::utils::convert::toRadians(mPluginSettings->mSlopeRange.get().x));

  loc = mShader.GetUniformLocation("slopeMax");
  mShader.SetUniform(loc, cs::utils::convert::toRadians(mPluginSettings->mSlopeRange.get().y));

  loc = mShader.GetUniformLocation("ambientBrightness");
  mShader.SetUniform(loc, mSettings->mGraphics.pAmbientBrightness.get());

  loc = mShader.GetUniformLocation("texGamma");
  mShader.SetUniform(loc, mPluginSettings->mTextureGamma.get());

  loc = mShader.GetUniformLocation("uSunDirIlluminance");
  mShader.SetUniform(loc, mSunDirection.x, mSunDirection.y, mSunDirection.z, mSunIlluminance);

  mFontTexture->Bind(GL_TEXTURE0 + TEX_UNIT_FONT);

  auto it(mColorMaps.find(mPluginSettings->mTerrainColorMap.get()));
  if (it != mColorMaps.end()) {
    it->second.bind(GL_TEXTURE0 + TEX_UNIT_LUT);
  }

  mEclipseShadowReceiver->preRender();
}

////////////////////////////////////////////////////////////////////////////////////////////////////

void PlanetShader::release() {
  auto it(mColorMaps.find(mPluginSettings->mTerrainColorMap.get()));
  if (it != mColorMaps.end()) {
    it->second.unbind(GL_TEXTURE0 + TEX_UNIT_LUT);
  }

  mFontTexture->Unbind(GL_TEXTURE0 + TEX_UNIT_FONT);

  mEclipseShadowReceiver->postRender();

  TerrainShader::release();
}

////////////////////////////////////////////////////////////////////////////////////////////////////

} // namespace csp::lodbodies<|MERGE_RESOLUTION|>--- conflicted
+++ resolved
@@ -37,20 +37,13 @@
 
 PlanetShader::PlanetShader(std::shared_ptr<cs::core::Settings> settings,
     std::shared_ptr<Plugin::Settings>                          pluginSettings,
-<<<<<<< HEAD
     std::shared_ptr<cs::core::GuiManager>                      pGuiManager,
-    std::shared_ptr<cs::core::EclipseShadowReceiver>           eclipseShadowReceiver)
-=======
-    std::shared_ptr<cs::core::GuiManager> const& pGuiManager, std::string anchorName)
->>>>>>> 1245ffdf
+    std::shared_ptr<cs::core::EclipseShadowReceiver>           eclipseShadowReceiver, std::string anchorName)
     : mSettings(std::move(settings))
     , mGuiManager(std::move(pGuiManager))
     , mPluginSettings(std::move(pluginSettings))
-<<<<<<< HEAD
     , mEclipseShadowReceiver(std::move(eclipseShadowReceiver))
-=======
     , mAnchorName(std::move(anchorName))
->>>>>>> 1245ffdf
     , mFontTexture(VistaOGLUtils::LoadTextureFromTga("../share/resources/textures/font.tga")) {
 
   // clang-format off
