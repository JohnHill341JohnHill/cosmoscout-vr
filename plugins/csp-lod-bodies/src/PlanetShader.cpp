////////////////////////////////////////////////////////////////////////////////////////////////////
//                               This file is part of CosmoScout VR                               //
//      and may be used under the terms of the MIT license. See the LICENSE file for details.     //
//                        Copyright: (c) 2019 German Aerospace Center (DLR)                       //
////////////////////////////////////////////////////////////////////////////////////////////////////

#include "PlanetShader.hpp"

#include "../../../src/cs-core/GuiManager.hpp"
#include "../../../src/cs-core/Settings.hpp"
#include "../../../src/cs-gui/GuiItem.hpp"
#include "../../../src/cs-utils/convert.hpp"
#include "../../../src/cs-utils/filesystem.hpp"
#include "../../../src/cs-utils/utils.hpp"

#include <VistaOGLExt/VistaGLSLShader.h>
#include <VistaOGLExt/VistaOGLUtils.h>
#include <VistaOGLExt/VistaShaderRegistry.h>

#include <utility>

namespace csp::lodbodies {

////////////////////////////////////////////////////////////////////////////////////////////////////

namespace {
GLint const TEX_UNIT_FONT     = 10;
GLint const TEX_UNIT_LUT      = 11;
GLint const TEX_UNIT_ECLIPSES = 12;
} // namespace

////////////////////////////////////////////////////////////////////////////////////////////////////

std::map<std::string, cs::graphics::ColorMap> PlanetShader::mColorMaps;

////////////////////////////////////////////////////////////////////////////////////////////////////

PlanetShader::PlanetShader(std::shared_ptr<cs::core::Settings> settings,
    std::shared_ptr<Plugin::Settings>                          pluginSettings,
    std::shared_ptr<cs::core::GuiManager>                      pGuiManager,
    std::shared_ptr<cs::core::EclipseShadowReceiver> eclipseShadowReceiver, std::string anchorName)
    : mSettings(std::move(settings))
    , mGuiManager(std::move(pGuiManager))
    , mPluginSettings(std::move(pluginSettings))
    , mEclipseShadowReceiver(std::move(eclipseShadowReceiver))
    , mAnchorName(std::move(anchorName))
    , mFontTexture(VistaOGLUtils::LoadTextureFromTga("../share/resources/textures/font.tga")) {

  // clang-format off
    pTextureIsRGB.connect(
        [this](bool /*ignored*/) { mShaderDirty = true; });
    pEnableTexture.connect(
        [this](bool /*ignored*/) { mShaderDirty = true; });
    mPluginSettings->mEnableHeightlines.connect(
        [this](bool /*ignored*/) { mShaderDirty = true; });
    mPluginSettings->mColorMappingType.connect(
        [this](Plugin::Settings::ColorMappingType /*ignored*/) { mShaderDirty = true; });
    mPluginSettings->mTerrainProjectionType.connect(
        [this](Plugin::Settings::TerrainProjectionType /*ignored*/) { mShaderDirty = true; });
    mEnableLightingConnection = mSettings->mGraphics.pEnableLighting.connect(
        [this](bool /*ignored*/) { mShaderDirty = true; });
    mEnableShadowsDebugConnection = mSettings->mGraphics.pEnableShadowsDebug.connect(
        [this](bool /*ignored*/) { mShaderDirty = true; });
    mEnableShadowsConnection = mSettings->mGraphics.pEnableShadows.connect(
        [this](bool /*ignored*/) { mShaderDirty = true; });
    mEnableHDRConnection = mSettings->mGraphics.pEnableHDR.connect(
        [this](bool /*ignored*/) { mShaderDirty = true; });
    mLightingQualityConnection = mSettings->mGraphics.pLightingQuality.connect(
        [this](int /*ignored*/) { mShaderDirty = true; });
    mPluginSettings->mEnableTilesDebug.connect(
        [this](bool /*ignored*/) { mShaderDirty = true; });
    mPluginSettings->mEnableLatLongGrid.connect(
        [this](bool /*ignored*/) { mShaderDirty = true; });
  // clang-format on

  // TODO: color map mangement could be done in a separate class
  if (mColorMaps.empty()) {
    auto files(cs::utils::filesystem::listFiles("../share/resources/colormaps"));

    bool first = true;
    for (auto const& file : files) {
      std::string  name(file);
      const size_t lastSlashIdx = name.find_last_of("\\/");
      if (std::string::npos != lastSlashIdx) {
        name.erase(0, lastSlashIdx + 1);
      }

      mColorMaps.insert(
          std::make_pair(name, cs::graphics::ColorMap(boost::filesystem::path(file))));
      mGuiManager->getGui()->callJavascript(
          "CosmoScout.gui.addDropdownValue", "lodBodies.setColormap", name, name, first);
      if (first) {
        first                             = false;
        mPluginSettings->mTerrainColorMap = name;
      }
    }

    mGuiManager->getGui()->registerCallback("lodBodies.setColormap",
        "Make the planet shader use the colormap with the given name.",
        std::function([this](std::string&& name) { mPluginSettings->mTerrainColorMap = name; }));
  }
}

////////////////////////////////////////////////////////////////////////////////////////////////////

PlanetShader::~PlanetShader() {
  delete mFontTexture;
  mSettings->mGraphics.pEnableLighting.disconnect(mEnableLightingConnection);
  mSettings->mGraphics.pEnableShadowsDebug.disconnect(mEnableShadowsDebugConnection);
  mSettings->mGraphics.pEnableShadows.disconnect(mEnableShadowsConnection);
  mSettings->mGraphics.pLightingQuality.disconnect(mLightingQualityConnection);
  mSettings->mGraphics.pEnableHDR.disconnect(mEnableHDRConnection);

  mGuiManager->getGui()->unregisterCallback("lodBodies.setColormap");
}

////////////////////////////////////////////////////////////////////////////////////////////////////

void PlanetShader::setSun(glm::vec3 const& direction, float illuminance) {
  mSunDirection   = direction;
  mSunIlluminance = illuminance;
}

////////////////////////////////////////////////////////////////////////////////////////////////////

void PlanetShader::compile() {
  VistaShaderRegistry& reg = VistaShaderRegistry::GetInstance();
  mVertexSource            = reg.RetrieveShader("Planet.vert");
  mFragmentSource          = reg.RetrieveShader("Planet.frag");

  cs::utils::replaceString(
      mFragmentSource, "$TEXTURE_IS_RGB", cs::utils::toString(pTextureIsRGB.get()));
  cs::utils::replaceString(mFragmentSource, "$SHOW_HEIGHT_LINES",
      cs::utils::toString(mPluginSettings->mEnableHeightlines.get()));
  cs::utils::replaceString(
      mFragmentSource, "$SHOW_TEXTURE", cs::utils::toString(pEnableTexture.get()));
  cs::utils::replaceString(mFragmentSource, "$COLOR_MAPPING_TYPE",
      cs::utils::toString(static_cast<int>(mPluginSettings->mColorMappingType.get())));
  cs::utils::replaceString(mFragmentSource, "$ENABLE_LIGHTING",
      cs::utils::toString(mSettings->mGraphics.pEnableLighting.get()));
  cs::utils::replaceString(
      mFragmentSource, "$ENABLE_HDR", cs::utils::toString(mSettings->mGraphics.pEnableHDR.get()));
  cs::utils::replaceString(mFragmentSource, "$ENABLE_SHADOWS_DEBUG",
      cs::utils::toString(mSettings->mGraphics.pEnableShadowsDebug.get()));
  cs::utils::replaceString(mFragmentSource, "$ENABLE_SHADOWS",
      cs::utils::toString(mSettings->mGraphics.pEnableShadows.get()));
  cs::utils::replaceString(mFragmentSource, "$LIGHTING_QUALITY",
      cs::utils::toString(mSettings->mGraphics.pLightingQuality.get()));
  cs::utils::replaceString(mFragmentSource, "$SHOW_TILE_BORDER",
      cs::utils::toString(mPluginSettings->mEnableTilesDebug.get()));
  cs::utils::replaceString(mFragmentSource, "$SHOW_LAT_LONG_LABELS",
      cs::utils::toString(mPluginSettings->mEnableLatLongGrid.get()));
  cs::utils::replaceString(mFragmentSource, "$SHOW_LAT_LONG",
      cs::utils::toString(mPluginSettings->mEnableLatLongGrid.get()));
<<<<<<< HEAD
  cs::utils::replaceString(mFragmentSource, "$MIX_COLORS",
      cs::utils::toString(mPluginSettings->mEnableColorMixing.get()));
  cs::utils::replaceString(
      mFragmentSource, "$ECLIPSE_SHADER_SNIPPET", mEclipseShadowReceiver->getShaderSnippet());
=======
>>>>>>> 94417f0f

  // Include the BRDFs together with their parameters and arguments.
  Plugin::Settings::BRDF const& brdfHdr = mPluginSettings->mBodies[mAnchorName].mBrdfHdr.get();
  Plugin::Settings::BRDF const& brdfNonHdr =
      mPluginSettings->mBodies[mAnchorName].mBrdfNonHdr.get();

  // Iterate over all key-value pairs of the properties and inject the values.
  std::string brdfHdrSource = cs::utils::filesystem::loadToString(brdfHdr.source);
  for (auto const& kv : brdfHdr.properties) {
    cs::utils::replaceString(brdfHdrSource, kv.first, std::to_string(kv.second));
  }
  std::string brdfNonHdrSource = cs::utils::filesystem::loadToString(brdfNonHdr.source);
  for (auto const& kv : brdfNonHdr.properties) {
    cs::utils::replaceString(brdfNonHdrSource, kv.first, std::to_string(kv.second));
  }

  // Inject correct identifiers so the fragment shader can find the functions;
  // inject the functions in the fragment shader
  cs::utils::replaceString(brdfHdrSource, "$BRDF", "BRDF_HDR");
  cs::utils::replaceString(brdfNonHdrSource, "$BRDF", "BRDF_NON_HDR");
  cs::utils::replaceString(mFragmentSource, "$BRDF_HDR", brdfHdrSource);
  cs::utils::replaceString(mFragmentSource, "$BRDF_NON_HDR", brdfNonHdrSource);

  cs::utils::replaceString(mFragmentSource, "$AVG_LINEAR_IMG_INTENSITY",
      std::to_string(mPluginSettings->mBodies[mAnchorName].mAvgLinearImgIntensity.get()));

  cs::utils::replaceString(mVertexSource, "$LIGHTING_QUALITY",
      cs::utils::toString(mSettings->mGraphics.pLightingQuality.get()));
  cs::utils::replaceString(mVertexSource, "$TERRAIN_PROJECTION_TYPE",
      cs::utils::toString(static_cast<int>(mPluginSettings->mTerrainProjectionType.get())));

  TerrainShader::compile();

  mEclipseShadowReceiver->init(&mShader, TEX_UNIT_ECLIPSES);
}

////////////////////////////////////////////////////////////////////////////////////////////////////

void PlanetShader::bind() {

  if (mEclipseShadowReceiver->needsRecompilation()) {
    mShaderDirty = true;
  }

  TerrainShader::bind();

  GLint loc = -1;
  loc       = mShader.GetUniformLocation("heightTex");
  mShader.SetUniform(loc, TEX_UNIT_LUT);

  loc = mShader.GetUniformLocation("fontTex");
  mShader.SetUniform(loc, TEX_UNIT_FONT);

  loc = mShader.GetUniformLocation("heightMin");
  mShader.SetUniform(loc, mPluginSettings->mHeightRange.get().x * 1000);

  loc = mShader.GetUniformLocation("heightMax");
  mShader.SetUniform(loc, mPluginSettings->mHeightRange.get().y * 1000);

  loc = mShader.GetUniformLocation("slopeMin");
  mShader.SetUniform(loc, cs::utils::convert::toRadians(mPluginSettings->mSlopeRange.get().x));

  loc = mShader.GetUniformLocation("slopeMax");
  mShader.SetUniform(loc, cs::utils::convert::toRadians(mPluginSettings->mSlopeRange.get().y));

  loc = mShader.GetUniformLocation("ambientBrightness");
  mShader.SetUniform(loc, mSettings->mGraphics.pAmbientBrightness.get());

  loc = mShader.GetUniformLocation("texGamma");
  mShader.SetUniform(loc, mPluginSettings->mTextureGamma.get());

  loc = mShader.GetUniformLocation("uSunDirIlluminance");
  mShader.SetUniform(loc, mSunDirection.x, mSunDirection.y, mSunDirection.z, mSunIlluminance);

<<<<<<< HEAD
  mFontTexture->Bind(GL_TEXTURE0 + TEX_UNIT_FONT);

  auto it(mColorMaps.find(mPluginSettings->mTerrainColorMap.get()));
  if (it != mColorMaps.end()) {
    it->second.bind(GL_TEXTURE0 + TEX_UNIT_LUT);
=======
  if (mPluginSettings->mEnableLatLongGrid.get()) {
    mFontTexture->Bind(TEXUNITNAMEFONT);
  }

  if (mPluginSettings->mColorMappingType.get() != Plugin::Settings::ColorMappingType::eNone) {
    auto it(mColorMaps.find(mPluginSettings->mTerrainColorMap.get()));
    if (it != mColorMaps.end()) {
      it->second.bind(TEXUNITNAMELUT);

      // Enable alpha blending if the color map uses the alpha channel.
      if (it->second.getUsesAlpha()) {
        glPushAttrib(GL_ENABLE_BIT | GL_COLOR_BUFFER_BIT);
        glEnable(GL_BLEND);
        glBlendFunc(GL_SRC_ALPHA, GL_ONE_MINUS_SRC_ALPHA);
      }
    }
>>>>>>> 94417f0f
  }

  mEclipseShadowReceiver->preRender();
}

////////////////////////////////////////////////////////////////////////////////////////////////////

void PlanetShader::release() {
<<<<<<< HEAD
  auto it(mColorMaps.find(mPluginSettings->mTerrainColorMap.get()));
  if (it != mColorMaps.end()) {
    it->second.unbind(GL_TEXTURE0 + TEX_UNIT_LUT);
  }

  mFontTexture->Unbind(GL_TEXTURE0 + TEX_UNIT_FONT);

  mEclipseShadowReceiver->postRender();
=======
  if (mPluginSettings->mColorMappingType.get() != Plugin::Settings::ColorMappingType::eNone) {
    auto it(mColorMaps.find(mPluginSettings->mTerrainColorMap.get()));
    if (it != mColorMaps.end()) {
      it->second.unbind(TEXUNITNAMELUT);

      // Disable alpha blending if the color map uses the alpha channel.
      if (it->second.getUsesAlpha()) {
        glPopAttrib();
      }
    }
  }

  if (mPluginSettings->mEnableLatLongGrid.get()) {
    mFontTexture->Unbind(TEXUNITNAMEFONT);
  }
>>>>>>> 94417f0f

  TerrainShader::release();
}

////////////////////////////////////////////////////////////////////////////////////////////////////

} // namespace csp::lodbodies<|MERGE_RESOLUTION|>--- conflicted
+++ resolved
@@ -152,13 +152,8 @@
       cs::utils::toString(mPluginSettings->mEnableLatLongGrid.get()));
   cs::utils::replaceString(mFragmentSource, "$SHOW_LAT_LONG",
       cs::utils::toString(mPluginSettings->mEnableLatLongGrid.get()));
-<<<<<<< HEAD
-  cs::utils::replaceString(mFragmentSource, "$MIX_COLORS",
-      cs::utils::toString(mPluginSettings->mEnableColorMixing.get()));
   cs::utils::replaceString(
       mFragmentSource, "$ECLIPSE_SHADER_SNIPPET", mEclipseShadowReceiver->getShaderSnippet());
-=======
->>>>>>> 94417f0f
 
   // Include the BRDFs together with their parameters and arguments.
   Plugin::Settings::BRDF const& brdfHdr = mPluginSettings->mBodies[mAnchorName].mBrdfHdr.get();
@@ -233,21 +228,14 @@
   loc = mShader.GetUniformLocation("uSunDirIlluminance");
   mShader.SetUniform(loc, mSunDirection.x, mSunDirection.y, mSunDirection.z, mSunIlluminance);
 
-<<<<<<< HEAD
-  mFontTexture->Bind(GL_TEXTURE0 + TEX_UNIT_FONT);
-
-  auto it(mColorMaps.find(mPluginSettings->mTerrainColorMap.get()));
-  if (it != mColorMaps.end()) {
-    it->second.bind(GL_TEXTURE0 + TEX_UNIT_LUT);
-=======
   if (mPluginSettings->mEnableLatLongGrid.get()) {
-    mFontTexture->Bind(TEXUNITNAMEFONT);
+    mFontTexture->Bind(GL_TEXTURE0 + TEX_UNIT_FONT);
   }
 
   if (mPluginSettings->mColorMappingType.get() != Plugin::Settings::ColorMappingType::eNone) {
     auto it(mColorMaps.find(mPluginSettings->mTerrainColorMap.get()));
     if (it != mColorMaps.end()) {
-      it->second.bind(TEXUNITNAMELUT);
+      it->second.bind(GL_TEXTURE0 + TEX_UNIT_FONT);
 
       // Enable alpha blending if the color map uses the alpha channel.
       if (it->second.getUsesAlpha()) {
@@ -256,7 +244,6 @@
         glBlendFunc(GL_SRC_ALPHA, GL_ONE_MINUS_SRC_ALPHA);
       }
     }
->>>>>>> 94417f0f
   }
 
   mEclipseShadowReceiver->preRender();
@@ -265,20 +252,10 @@
 ////////////////////////////////////////////////////////////////////////////////////////////////////
 
 void PlanetShader::release() {
-<<<<<<< HEAD
-  auto it(mColorMaps.find(mPluginSettings->mTerrainColorMap.get()));
-  if (it != mColorMaps.end()) {
-    it->second.unbind(GL_TEXTURE0 + TEX_UNIT_LUT);
-  }
-
-  mFontTexture->Unbind(GL_TEXTURE0 + TEX_UNIT_FONT);
-
-  mEclipseShadowReceiver->postRender();
-=======
   if (mPluginSettings->mColorMappingType.get() != Plugin::Settings::ColorMappingType::eNone) {
     auto it(mColorMaps.find(mPluginSettings->mTerrainColorMap.get()));
     if (it != mColorMaps.end()) {
-      it->second.unbind(TEXUNITNAMELUT);
+      it->second.unbind(GL_TEXTURE0 + TEX_UNIT_FONT);
 
       // Disable alpha blending if the color map uses the alpha channel.
       if (it->second.getUsesAlpha()) {
@@ -288,9 +265,10 @@
   }
 
   if (mPluginSettings->mEnableLatLongGrid.get()) {
-    mFontTexture->Unbind(TEXUNITNAMEFONT);
-  }
->>>>>>> 94417f0f
+    mFontTexture->Unbind(GL_TEXTURE0 + TEX_UNIT_FONT);
+  }
+
+  mEclipseShadowReceiver->postRender();
 
   TerrainShader::release();
 }
