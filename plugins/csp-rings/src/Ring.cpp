////////////////////////////////////////////////////////////////////////////////////////////////////
//                               This file is part of CosmoScout VR                               //
//      and may be used under the terms of the MIT license. See the LICENSE file for details.     //
//                        Copyright: (c) 2019 German Aerospace Center (DLR)                       //
////////////////////////////////////////////////////////////////////////////////////////////////////

#include "Ring.hpp"

#include "../../../src/cs-core/Settings.hpp"
#include "../../../src/cs-core/SolarSystem.hpp"
#include "../../../src/cs-graphics/TextureLoader.hpp"
#include "../../../src/cs-utils/FrameTimings.hpp"
#include "../../../src/cs-utils/utils.hpp"

#include <VistaKernel/GraphicsManager/VistaGraphicsManager.h>
#include <VistaKernel/GraphicsManager/VistaSceneGraph.h>
#include <VistaKernel/GraphicsManager/VistaTransformNode.h>
#include <VistaKernel/VistaSystem.h>
#include <VistaKernelOpenSGExt/VistaOpenSGMaterialTools.h>
#include <VistaMath/VistaBoundingBox.h>
#include <VistaOGLExt/VistaOGLUtils.h>

#include <glm/gtc/type_ptr.hpp>
#include <utility>

namespace csp::rings {

////////////////////////////////////////////////////////////////////////////////////////////////////

const size_t GRID_RESOLUTION = 200;

////////////////////////////////////////////////////////////////////////////////////////////////////

const char* Ring::SPHERE_VERT = R"(
uniform vec3 uSunDirection;
uniform vec2 uRadii;
uniform mat4 uMatModelView;
uniform mat4 uMatProjection;

// inputs
layout(location = 0) in vec2 iGridPos;

// outputs
out vec2 vTexCoords;
const float PI = 3.141592654;

void main()
{
    vTexCoords = iGridPos.yx;

    vec2 vDir = vec2(sin(iGridPos.x * 2.0 * PI), cos(iGridPos.x * 2.0 * PI));
    
    vec2 vPos = mix(vDir * uRadii.x, vDir * uRadii.y, iGridPos.y);

    vec3 pos    = (uMatModelView * vec4(vPos.x, 0, vPos.y, 1.0)).xyz;
    gl_Position =  uMatProjection * vec4(pos, 1);
}
)";

////////////////////////////////////////////////////////////////////////////////////////////////////

const char* Ring::SPHERE_FRAG = R"(
uniform sampler2D uSurfaceTexture;
uniform float uAmbientBrightness;
uniform float uSunIlluminance;

ECLIPSE_SHADER_SNIPPET

// inputs
in vec2 vTexCoords;
in vec3 vSunDirection;

// outputs
layout(location = 0) out vec4 oColor;

const float M_PI = 3.141592653589793;

vec3 SRGBtoLINEAR(vec3 srgbIn) {
  vec3 bLess = step(vec3(0.04045), srgbIn);
  return mix(srgbIn / vec3(12.92), pow((srgbIn + vec3(0.055)) / vec3(1.055), vec3(2.4)), bLess);
}

void main() {
    oColor = texture(uSurfaceTexture, vTexCoords);

    #ifdef ENABLE_HDR
      oColor.rgb = SRGBtoLINEAR(oColor.rgb) * uSunIlluminance / M_PI;
    #else
      oColor.rgb = oColor.rgb * uSunIlluminance;
    #endif
<<<<<<< HEAD
=======

    #ifdef ENABLE_LIGHTING
      oColor.rgb = oColor.rgb * getEclipseShadow(vPosition) + vec3(uAmbientBrightness);
    #endif

    gl_FragDepth = length(vPosition) / uFarClip;
>>>>>>> 2ad02f43
}
)";

////////////////////////////////////////////////////////////////////////////////////////////////////

Ring::Ring(std::shared_ptr<cs::core::Settings> settings,
    std::shared_ptr<cs::core::SolarSystem> solarSystem, std::string const& anchorName)
    : mSettings(std::move(settings))
    , mSolarSystem(std::move(solarSystem))
    , mEclipseShadowReceiver(mSettings, mSolarSystem, this, true) {

  mSettings->initAnchor(*this, anchorName);

  // The geometry is a grid strip around the center of the SPICE frame.
  std::vector<glm::vec2> vertices(GRID_RESOLUTION * 2);

  for (size_t i = 0; i < GRID_RESOLUTION; ++i) {
    auto x = (1.F * i / (GRID_RESOLUTION - 1.F));

    vertices[i * 2 + 0] = glm::vec2(x, 0.F);
    vertices[i * 2 + 1] = glm::vec2(x, 1.F);
  }

  mSphereVBO.Bind(GL_ARRAY_BUFFER);
  mSphereVBO.BufferData(vertices.size() * sizeof(glm::vec2), vertices.data(), GL_STATIC_DRAW);
  mSphereVBO.Release();

  mSphereVAO.EnableAttributeArray(0);
  mSphereVAO.SpecifyAttributeArrayFloat(
      0, 2, GL_FLOAT, GL_FALSE, sizeof(glm::vec2), 0, &mSphereVBO);

  // Recreate the shader if HDR rendering mode is toggled.
  mEnableLightingConnection = mSettings->mGraphics.pEnableLighting.connect(
      [this](bool /*enabled*/) { mShaderDirty = true; });
  mEnableHDRConnection =
      mSettings->mGraphics.pEnableHDR.connect([this](bool /*enabled*/) { mShaderDirty = true; });

  // Add to scenegraph.
  VistaSceneGraph* pSG = GetVistaSystem()->GetGraphicsManager()->GetSceneGraph();
  mGLNode.reset(pSG->NewOpenGLNode(pSG->GetRoot(), this));
  VistaOpenSGMaterialTools::SetSortKeyOnSubtree(
      mGLNode.get(), static_cast<int>(cs::utils::DrawOrder::eAtmospheres) + 1);
}

////////////////////////////////////////////////////////////////////////////////////////////////////

Ring::~Ring() {
  mSettings->mGraphics.pEnableLighting.disconnect(mEnableLightingConnection);
  mSettings->mGraphics.pEnableHDR.disconnect(mEnableHDRConnection);

  VistaSceneGraph* pSG = GetVistaSystem()->GetGraphicsManager()->GetSceneGraph();
  pSG->GetRoot()->DisconnectChild(mGLNode.get());
}

////////////////////////////////////////////////////////////////////////////////////////////////////

void Ring::configure(Plugin::Settings::Ring const& settings) {
  if (mRingSettings.mTexture != settings.mTexture) {
    mTexture = cs::graphics::TextureLoader::loadFromFile(settings.mTexture);
  }
  mRingSettings = settings;

  // Set radius for visibility culling.
  setRadii(glm::dvec3(mRingSettings.mOuterRadius));
}

////////////////////////////////////////////////////////////////////////////////////////////////////

void Ring::setSun(std::shared_ptr<const cs::scene::CelestialObject> const& sun) {
  mSun = sun;
}
////////////////////////////////////////////////////////////////////////////////////////////////////

void Ring::update(double time, cs::scene::CelestialObserver const& observer) {
  CelestialObject::update(time, observer);

  if (getIsInExistence() && pVisible.get()) {
    mEclipseShadowReceiver.update(time, observer);
  }
}

////////////////////////////////////////////////////////////////////////////////////////////////////

bool Ring::Do() {
  if (!getIsInExistence() || !pVisible.get()) {
    return true;
  }

  cs::utils::FrameTimings::ScopedTimer timer("Rings");

  // (Re-)Create ring shader if necessary.
  if (mShaderDirty || mEclipseShadowReceiver.needsRecompilation()) {
    mShader = VistaGLSLShader();

    std::string defines = "#version 330\n";

    if (mSettings->mGraphics.pEnableHDR.get()) {
      defines += "#define ENABLE_HDR\n";
    }

    if (mSettings->mGraphics.pEnableLighting.get()) {
      defines += "#define ENABLE_LIGHTING\n";
    }

    std::string frag = defines + SPHERE_FRAG;
    cs::utils::replaceString(
        frag, "ECLIPSE_SHADER_SNIPPET", mEclipseShadowReceiver.getShaderSnippet());

    mShader.InitVertexShaderFromString(defines + SPHERE_VERT);
    mShader.InitFragmentShaderFromString(frag);
    mShader.Link();

<<<<<<< HEAD
    mUniforms.modelViewMatrix  = mShader.GetUniformLocation("uMatModelView");
    mUniforms.projectionMatrix = mShader.GetUniformLocation("uMatProjection");
    mUniforms.surfaceTexture   = mShader.GetUniformLocation("uSurfaceTexture");
    mUniforms.radii            = mShader.GetUniformLocation("uRadii");
    mUniforms.sunIlluminance   = mShader.GetUniformLocation("uSunIlluminance");
=======
    mUniforms.modelViewMatrix   = mShader.GetUniformLocation("uMatModelView");
    mUniforms.projectionMatrix  = mShader.GetUniformLocation("uMatProjection");
    mUniforms.surfaceTexture    = mShader.GetUniformLocation("uSurfaceTexture");
    mUniforms.radii             = mShader.GetUniformLocation("uRadii");
    mUniforms.farClip           = mShader.GetUniformLocation("uFarClip");
    mUniforms.sunIlluminance    = mShader.GetUniformLocation("uSunIlluminance");
    mUniforms.ambientBrightness = mShader.GetUniformLocation("uAmbientBrightness");

    // We bind the eclipse shadow map to texture unit 1.
    mEclipseShadowReceiver.init(&mShader, 1);
>>>>>>> 2ad02f43

    mShaderDirty = false;
  }

  mShader.Bind();

  // Get modelview and projection matrices.
  std::array<GLfloat, 16> glMatMV{};
  std::array<GLfloat, 16> glMatP{};
  glGetFloatv(GL_MODELVIEW_MATRIX, glMatMV.data());
  glGetFloatv(GL_PROJECTION_MATRIX, glMatP.data());
  auto matMV = glm::make_mat4x4(glMatMV.data()) * glm::mat4(getWorldTransform());

  // Set uniforms.
  glUniformMatrix4fv(mUniforms.modelViewMatrix, 1, GL_FALSE, glm::value_ptr(matMV));
  glUniformMatrix4fv(mUniforms.projectionMatrix, 1, GL_FALSE, glMatP.data());

  mShader.SetUniform(mUniforms.surfaceTexture, 0);
  mShader.SetUniform(mUniforms.radii, mRingSettings.mInnerRadius, mRingSettings.mOuterRadius);

  float sunIlluminance(1.F);
  float ambientBrightness(mSettings->mGraphics.pAmbientBrightness.get());

  // If HDR is enabled, the illuminance has to be calculated based on the scene's scale and the
  // distance to the Sun.
  if (mSettings->mGraphics.pEnableHDR.get()) {
    sunIlluminance = static_cast<float>(mSolarSystem->getSunIlluminance(getWorldTransform()[3]));
  }

  mShader.SetUniform(mUniforms.sunIlluminance, sunIlluminance);
  mShader.SetUniform(mUniforms.ambientBrightness, ambientBrightness);

  mTexture->Bind(GL_TEXTURE0);

  glEnable(GL_BLEND);
  glBlendFunc(GL_SRC_ALPHA, GL_ONE_MINUS_SRC_ALPHA);

  // Initialize eclipse shadow-related uniforms and textures.
  mEclipseShadowReceiver.preRender();

  // Draw.
  mSphereVAO.Bind();
  glDrawArrays(GL_TRIANGLE_STRIP, 0, GRID_RESOLUTION * 2);
  mSphereVAO.Release();

  // Reset eclipse shadow-related texture units.
  mEclipseShadowReceiver.postRender();

  // Clean up.
  mTexture->Unbind(GL_TEXTURE0);

  glDisable(GL_BLEND);
  mShader.Release();

  return true;
}

////////////////////////////////////////////////////////////////////////////////////////////////////

bool Ring::GetBoundingBox(VistaBoundingBox& /*bb*/) {
  return false;
}

////////////////////////////////////////////////////////////////////////////////////////////////////

} // namespace csp::rings<|MERGE_RESOLUTION|>--- conflicted
+++ resolved
@@ -88,15 +88,10 @@
     #else
       oColor.rgb = oColor.rgb * uSunIlluminance;
     #endif
-<<<<<<< HEAD
-=======
 
     #ifdef ENABLE_LIGHTING
       oColor.rgb = oColor.rgb * getEclipseShadow(vPosition) + vec3(uAmbientBrightness);
     #endif
-
-    gl_FragDepth = length(vPosition) / uFarClip;
->>>>>>> 2ad02f43
 }
 )";
 
@@ -209,24 +204,15 @@
     mShader.InitFragmentShaderFromString(frag);
     mShader.Link();
 
-<<<<<<< HEAD
-    mUniforms.modelViewMatrix  = mShader.GetUniformLocation("uMatModelView");
-    mUniforms.projectionMatrix = mShader.GetUniformLocation("uMatProjection");
-    mUniforms.surfaceTexture   = mShader.GetUniformLocation("uSurfaceTexture");
-    mUniforms.radii            = mShader.GetUniformLocation("uRadii");
-    mUniforms.sunIlluminance   = mShader.GetUniformLocation("uSunIlluminance");
-=======
     mUniforms.modelViewMatrix   = mShader.GetUniformLocation("uMatModelView");
     mUniforms.projectionMatrix  = mShader.GetUniformLocation("uMatProjection");
     mUniforms.surfaceTexture    = mShader.GetUniformLocation("uSurfaceTexture");
     mUniforms.radii             = mShader.GetUniformLocation("uRadii");
-    mUniforms.farClip           = mShader.GetUniformLocation("uFarClip");
     mUniforms.sunIlluminance    = mShader.GetUniformLocation("uSunIlluminance");
     mUniforms.ambientBrightness = mShader.GetUniformLocation("uAmbientBrightness");
 
     // We bind the eclipse shadow map to texture unit 1.
     mEclipseShadowReceiver.init(&mShader, 1);
->>>>>>> 2ad02f43
 
     mShaderDirty = false;
   }
