--- conflicted
+++ resolved
@@ -217,12 +217,7 @@
 rem       -DVISTADRIVERS_BUILD_3DCSPACENAVIGATOR=On^
 rem       -DCMAKE_CXX_FLAGS="-std=c++11" "%EXTERNALS_DIR%/vista" || exit /b
 
-<<<<<<< HEAD
-cmake %CMAKE_FLAGS% -DCMAKE_INSTALL_PREFIX="%INSTALL_DIR%" "%EXTERNALS_DIR%/vista" || exit /b
-
-=======
 cmake %CMAKE_FLAGS% -DCMAKE_INSTALL_PREFIX="%INSTALL_DIR%" -DVISTADEMO_ENABLED=Off "%EXTERNALS_DIR%/vista" || exit /b
->>>>>>> e6be2122
 cmake --build . --config %BUILD_TYPE% --target install --parallel %NUMBER_OF_PROCESSORS%
 
 rem cspice -----------------------------------------------------------------------------------------
@@ -282,13 +277,8 @@
 
 cd ..
 
-<<<<<<< HEAD
-cmake %CMAKE_FLAGS% -DCMAKE_INSTALL_PREFIX="%INSTALL_DIR%"^
-      -DCEF_RUNTIME_LIBRARY_FLAG=/MD -DCEF_DEBUG_INFO_FLAG="" -DCMAKE_UNITY_BUILD=On^
-=======
 cmake %CMAKE_FLAGS% -DCMAKE_INSTALL_PREFIX="%INSTALL_DIR%" -DCMAKE_UNITY_BUILD=On^
       -DCEF_RUNTIME_LIBRARY_FLAG=/MD -DCEF_DEBUG_INFO_FLAG=""^
->>>>>>> e6be2122
       "%BUILD_DIR%/cef/extracted/%CEF_DIR%" || exit /b
 
 cmake --build . --config %BUILD_TYPE% --parallel %NUMBER_OF_PROCESSORS% || exit /b
