////////////////////////////////////////////////////////////////////////////////////////////////////
//                               This file is part of CosmoScout VR                               //
//      and may be used under the terms of the MIT license. See the LICENSE file for details.     //
//                        Copyright: (c) 2019 German Aerospace Center (DLR)                       //
////////////////////////////////////////////////////////////////////////////////////////////////////

#include "Application.hpp"

#include "../cs-core/DragNavigation.hpp"
#include "../cs-core/GraphicsEngine.hpp"
#include "../cs-core/GuiManager.hpp"
#include "../cs-core/InputManager.hpp"
#include "../cs-core/PluginBase.hpp"
#include "../cs-core/Settings.hpp"
#include "../cs-core/SolarSystem.hpp"
#include "../cs-core/TimeControl.hpp"
#include "../cs-graphics/MouseRay.hpp"
#include "../cs-utils/Downloader.hpp"
#include "../cs-utils/convert.hpp"
#include "../cs-utils/filesystem.hpp"
#include "../cs-utils/logger.hpp"
#include "../cs-utils/utils.hpp"
#include "GetSelectionStateNode.hpp"
#include "ObserverNavigationNode.hpp"
#include "logger.hpp"
#include "x11utils.hpp"

#include <VistaBase/VistaTimeUtils.h>
#include <VistaInterProcComm/Cluster/VistaClusterDataSync.h>
#include <VistaKernel/Cluster/VistaClusterMode.h>
#include <VistaKernel/DisplayManager/GlutWindowImp/VistaGlutWindowingToolkit.h>
#include <VistaKernel/DisplayManager/VistaDisplayManager.h>
#include <VistaKernel/EventManager/VistaEventManager.h>
#include <VistaKernel/EventManager/VistaSystemEvent.h>
#include <VistaKernel/GraphicsManager/VistaSceneGraph.h>
#include <VistaKernel/GraphicsManager/VistaTransformNode.h>
#include <VistaKernel/VistaSystem.h>
#include <VistaOGLExt/VistaShaderRegistry.h>
#include <curlpp/cURLpp.hpp>
#include <memory>

////////////////////////////////////////////////////////////////////////////////////////////////////

#ifdef __linux__
#define OPENLIB(libname) dlopen((libname), RTLD_LAZY) // NOLINT
#define LIBFUNC(handle, fn) dlsym((handle), (fn))     // NOLINT
#define CLOSELIB(handle) dlclose((handle))            // NOLINT
#define LIBERROR() dlerror()                          // NOLINT
#define LIBFILETYPE ".so"                             // NOLINT
#define PLUGIN_PATH "../share/plugins/"               // NOLINT
#else
#define OPENLIB(libname) LoadLibrary((libname))                     // NOLINT
#define LIBFUNC(handle, fn) GetProcAddress((HMODULE)(handle), (fn)) // NOLINT
#define CLOSELIB(handle) FreeLibrary((HMODULE)(handle))             // NOLINT
#define LIBERROR() GetLastError()                                   // NOLINT
#define LIBFILETYPE ".dll"                                          // NOLINT
#define PLUGIN_PATH "..\\share\\plugins\\"                          // NOLINT
#endif

////////////////////////////////////////////////////////////////////////////////////////////////////

Application::Application(std::shared_ptr<cs::core::Settings> settings)
    : mSettings(std::move(settings)) {

  mSettings->onLoad().connect([this]() { onLoad(); });

  // Initialize curl.
  cURLpp::initialize();
}

////////////////////////////////////////////////////////////////////////////////////////////////////

Application::~Application() {
  // Last but not least, cleanup curl.
  cURLpp::terminate();
}

////////////////////////////////////////////////////////////////////////////////////////////////////

bool Application::Init(VistaSystem* pVistaSystem) {

#ifdef HAVE_X11
  // Setup window Icon and Title on X11. Freeglut does not support setting a window's icon on X11.
  // It also does not set the XClassHint which is required to properly show the application's name
  // in various places.
  auto* glutWindowingToolkit = dynamic_cast<VistaGlutWindowingToolkit*>(
      GetVistaSystem()->GetDisplayManager()->GetWindowingToolkit());

  // We start with a quick check whether we are actually using freeglut.
  if (glutWindowingToolkit) {

    // Set the icon.
    x11utils::setAppIcon("../share/resources/icons/icon.png");

    // Set the title.
    auto window       = GetVistaSystem()->GetDisplayManager()->GetWindowsConstRef().begin()->second;
    std::string title = window->GetWindowProperties()->GetTitle();
    x11utils::setXClassHint(title);
  }
#endif

  // Make sure that our shaders are found by ViSTA.
  VistaShaderRegistry::GetInstance().AddSearchDirectory("../share/resources/shaders");

  // First we create all our core classes.
  mInputManager   = std::make_shared<cs::core::InputManager>();
  mFrameTimings   = std::make_shared<cs::utils::FrameTimings>();
  mGraphicsEngine = std::make_shared<cs::core::GraphicsEngine>(mSettings);
  mGuiManager     = std::make_shared<cs::core::GuiManager>(mSettings, mInputManager, mFrameTimings);
  mSceneSync =
      std::unique_ptr<IVistaClusterDataSync>(GetVistaSystem()->GetClusterMode()->CreateDataSync());
  mTimeControl = std::make_shared<cs::core::TimeControl>(mSettings);
  mSolarSystem = std::make_shared<cs::core::SolarSystem>(
      mSettings, mFrameTimings, mGraphicsEngine, mTimeControl);
  mDragNavigation =
      std::make_unique<cs::core::DragNavigation>(mSolarSystem, mInputManager, mTimeControl);

  // The ObserverNavigationNode is used by several DFN networks to move the celestial observer.
  VdfnNodeFactory* pNodeFactory = VdfnNodeFactory::GetSingleton();
  pNodeFactory->SetNodeCreator( // NOLINTNEXTLINE: TODO is this a memory leak?
      "ObserverNavigationNode", new ObserverNavigationNodeCreate(mSolarSystem.get()));
  pNodeFactory->SetNodeCreator( // NOLINTNEXTLINE: TODO is this a memory leak?
      "GetSelectionStateNode", new GetSelectionStateNodeCreate(mInputManager.get()));

  // Setup user interface callbacks.
  registerGuiCallbacks();

  // initialize the mouse pointer state ------------------------------------------------------------

  mSettings->pEnableMouseRay.connectAndTouch([this](bool enable) {
    // If we are running on freeglut, we can hide the mouse pointer when the mouse ray should be
    // shown. This is determined by the settings key "enableMouseRay".
    auto* windowingToolkit = dynamic_cast<VistaGlutWindowingToolkit*>(
        GetVistaSystem()->GetDisplayManager()->GetWindowingToolkit());

    if (windowingToolkit) {
      for (auto const& window : GetVistaSystem()->GetDisplayManager()->GetWindows()) {
        windowingToolkit->SetCursorIsEnabled(window.second, !enable);
      }
    }

    // If the settings key "enableMouseRay" is set to true, we add a cone geometry to the
    // SELECTION_NODE. The SELECTION_NODE is controlled by the users input device (via the DFN).
    if (enable) {
      mMouseRay = std::make_unique<cs::graphics::MouseRay>();
    } else {
      mMouseRay.reset();
      cs::core::GuiManager::setCursor(cs::gui::Cursor::ePointer);
    }
  });

  // Initialize some gui components
  mSettings->pEnableSensorSizeControl.connectAndTouch([this](bool enable) {
    mGuiManager->getGui()->callJavascript(
        "CosmoScout.gui.hideElement", "#enableSensorSizeControl", !enable);
  });

  mSettings->pSpiceKernel.connect([](auto /*unused*/) {
    logger().warn("Reloading the SPICE kernels at runtime is not yet supported!");
  });

  mGuiManager->enableLoadingScreen(true);

  // open plugins ----------------------------------------------------------------------------------
  for (auto const& plugin : mSettings->mPlugins) {
    openPlugin(plugin.first);
  }

  return VistaFrameLoop::Init(pVistaSystem);
}

////////////////////////////////////////////////////////////////////////////////////////////////////

void Application::Quit() {

  // Do not attempt to print anything to the on-screen console.
  cs::utils::onLogMessage().disconnect(mOnMessageConnection);

  // De-init all plugins first.
  for (auto const& plugin : mPlugins) {
    plugin.second.mPlugin->deInit();
  }

  // Then close all plugins.
  for (auto const& plugin : mPlugins) {
    closePlugin(plugin.first);
  }

  mPlugins.clear();

  // Then unload SPICE.
  mSolarSystem->deinit();

  // Make sure all shared pointers have been cleared nicely. Print a warning if some references are
  // still hanging around.
  mDragNavigation.reset();

  auto assertCleanUp = [](std::string const& name, size_t count) {
    if (count > 1) {
      logger().warn(
          "Failed to properly cleanup the Application: Use count of '{}' is {} but should be 0.",
          name, count - 1);
    }
  };

  unregisterGuiCallbacks();

  assertCleanUp("mSolarSystem", mSolarSystem.use_count());
  mSolarSystem.reset();

  assertCleanUp("mTimeControl", mTimeControl.use_count());
  mTimeControl.reset();

  assertCleanUp("mGuiManager", mGuiManager.use_count());
  mGuiManager.reset();

  assertCleanUp("mGraphicsEngine", mGraphicsEngine.use_count());
  mGraphicsEngine.reset();

  assertCleanUp("mFrameTimings", mFrameTimings.use_count());
  mFrameTimings.reset();

  assertCleanUp("mInputManager", mInputManager.use_count());
  mInputManager.reset();

  VistaFrameLoop::Quit();
}

////////////////////////////////////////////////////////////////////////////////////////////////////

void Application::FrameUpdate() {

  // The FrameTimings are used to measure the time individual parts of the frame loop require.
  mFrameTimings->startFullFrameTiming();

  // Increase the frame count once every frame.
  ++m_iFrameCount;

  // At the beginning of each frame, the slaves (if any) are synchronized with the master.
  {
    cs::utils::FrameTimings::ScopedTimer timer("ClusterMode StartFrame");
    m_pClusterMode->StartFrame();
  }

  // Emit vista events.
  if (m_pClusterMode->GetIsLeader()) {
    cs::utils::FrameTimings::ScopedTimer timer("Emit VistaSystemEvents");
    EmitSystemEvent(VistaSystemEvent::VSE_POSTGRAPHICS);
    EmitSystemEvent(VistaSystemEvent::VSE_PREAPPLICATIONLOOP);
    EmitSystemEvent(VistaSystemEvent::VSE_UPDATE_INTERACTION);
    EmitSystemEvent(VistaSystemEvent::VSE_UPDATE_DISPLAYS);
    EmitSystemEvent(VistaSystemEvent::VSE_POSTAPPLICATIONLOOP);
    EmitSystemEvent(VistaSystemEvent::VSE_UPDATE_DELAYED_INTERACTION);
    EmitSystemEvent(VistaSystemEvent::VSE_PREGRAPHICS);
  }

  // update vista classes --------------------------------------------------------------------------

  {
    cs::utils::FrameTimings::ScopedTimer timer("ClusterMode ProcessFrame");
    m_pClusterMode->ProcessFrame();
  }

  {
    cs::utils::FrameTimings::ScopedTimer timer("ClusterMode EndFrame");
    m_pClusterMode->EndFrame();
  }

  {
    cs::utils::FrameTimings::ScopedTimer timer("AvgLoopTime RecordTime");
    m_pAvgLoopTime->RecordTime();
  }

  // loading and saving ----------------------------------------------------------------------------

  if (!mSettingsToSave.empty()) {
    try {
      mSettings->saveToFile(mSettingsToSave);
    } catch (std::exception const& e) {
      logger().warn("Failed to save settings to '{}': {}", mSettingsToSave, e.what());
    }
    mSettingsToSave = "";
  }

  if (!mSettingsToLoad.empty()) {
    try {
      mSettings->loadFromFile(mSettingsToLoad);
    } catch (std::exception const& e) {
      logger().warn("Failed to load settings from '{}': {}", mSettingsToLoad, e.what());
    }
    mSettingsToLoad = "";

    // Unload all plugins we do not need anymore.
    for (auto const& plugin : mPlugins) {
      if (mSettings->mPlugins.find(plugin.first) == mSettings->mPlugins.end()) {
        mPluginsToUnload.insert(plugin.first);
      }
    }

    // Load all plugins which were not loaded before.
    for (auto const& plugin : mSettings->mPlugins) {
      if (mPlugins.find(plugin.first) == mPlugins.end()) {
        mPluginsToLoad.insert(plugin.first);
      }
    }
  }

  // hot-reloading of plugins ----------------------------------------------------------------------

  for (auto const& plugin : mPluginsToUnload) {
    deinitPlugin(plugin);
    closePlugin(plugin);
  }
  mPluginsToUnload.clear();

  for (auto const& plugin : mPluginsToLoad) {
    openPlugin(plugin);
    initPlugin(plugin);
  }
  mPluginsToLoad.clear();

  // download datsets at application startup -------------------------------------------------------

  // At frame 25 we start to download datasets. This ensures that the loading screen is actually
  // already visible.
  int32_t const waitFrames = 25;
  if (GetFrameCount() == waitFrames) {
    if (!mSettings->mDownloadData.empty()) {
      // Download datasets in parallel. We use 10 threads to download the data.
      mDownloader = std::make_unique<cs::utils::Downloader>(10);
      for (auto const& download : mSettings->mDownloadData) {
        mDownloader->download(download.mUrl, download.mFile);
      }

      // If all files were already downloaded, this could have gone quite quickly...
      if (mDownloader->hasFinished()) {
        mDownloadedData = true;
        mDownloader.reset(nullptr);
      } else {
        // Show to the user what's going on.
        mGuiManager->setLoadingScreenStatus("Downloading data...");
      }

    } else {
      // There are actually no datasets to download, so we can just set mDownloadedData to true.
      mDownloadedData = true;
    }
  }

  // Until everything is downloaded, update the progressbar accordingly.
  if (!mDownloadedData && mDownloader) {
    mGuiManager->setLoadingScreenProgress(static_cast<float>(mDownloader->getProgress()), false);
  }

  // Once the data download has finished, we can delete our downloader.
  if (!mDownloadedData && mDownloader && mDownloader->hasFinished()) {
    mDownloadedData = true;
    mDownloader.reset(nullptr);
  }

  // If all data is available, we can initialize the SolarSystem. This can only be done after the
  // data download, as it requires SPICE kernels which might be part of the download.
  if (mDownloadedData && !mSolarSystem->getIsInitialized()) {
    try {
      mSolarSystem->init(mSettings->pSpiceKernel.get());
    } catch (std::runtime_error const& e) {
      logger().error("Failed to initialize the SolarSystem: {}", e.what());
      Quit();
    }

    // Now that SPICE is loaded, we can connect several parts of the application together.
    connectSlots();

    // Store the frame at which we should start loading the plugins.
    mStartPluginLoadingAtFrame = GetFrameCount();
  }

  // load plugins at application startup -----------------------------------------------------------

  // Once all data has been downloaded and the SolarSystem has been initialized, we can start
  // loading the plugins.
  if (mDownloadedData && !mLoadedAllPlugins) {

    // Before loading the first plugin and between loading the individual plugins, we will draw some
    // frames. This allows the loading screen to update the status message and move the progress
    // bar. For now, we wait a hard-coded number of 25 frames before and between loading of the
    // plugins.
    const int32_t cLoadingDelay = 25;

    // Every 25th frame something happens. At frame X we will show the name of the plugin on the
    // loading screen which will be loaded at frame X+25. At frame X+25 we will load the according
    // plugin and also update the loading screen to display the name of the plugin which is going to
    // be loaded at frame X+50. And so on.
    if (((GetFrameCount() - mStartPluginLoadingAtFrame) % cLoadingDelay) == 0) {

      // Calculate the index of the plugin which should be loaded this frame.
      int32_t pluginToLoad = (GetFrameCount() - mStartPluginLoadingAtFrame) / cLoadingDelay - 1;

      if (pluginToLoad >= 0 && pluginToLoad < static_cast<int32_t>(mPlugins.size())) {

        // Get an iterator pointing to the plugin handle.
        auto plugin = mPlugins.begin();
        std::advance(plugin, pluginToLoad);

        initPlugin(plugin->first);

      } else if (pluginToLoad == static_cast<int32_t>(mPlugins.size())) {

        logger().info("Ready for Takeoff!");

        // Once all plugins have been loaded, we set a boolean indicating this state.
        mLoadedAllPlugins = true;

        // Update the loading screen status.
        mGuiManager->setLoadingScreenStatus("Ready for Takeoff");
        mGuiManager->setLoadingScreenProgress(100.F, true);

        // We will keep the loading screen active for some frames, as the first frames are usually a
        // bit choppy as data is uploaded to the GPU.
        mHideLoadingScreenAtFrame = GetFrameCount() + cLoadingDelay;

        // Call code which has to be executed whenever the settings are reloaded.
        onLoad();
      }

      // If there is a plugin going to be loaded after the next cLoadingDelay frames, display its
      // name on the loading screen and update the progress accordingly.
      if (pluginToLoad + 1 < static_cast<int32_t>(mPlugins.size())) {
        auto plugin = mPlugins.begin();
        std::advance(plugin, pluginToLoad + 1);
        mGuiManager->setLoadingScreenStatus("Loading " + plugin->first + " ...");
        mGuiManager->setLoadingScreenProgress(
            100.F * static_cast<float>(pluginToLoad + 1) / mPlugins.size(), true);
      }
    }
  }

  // Main classes are only updated once all plugins have been loaded.
  if (mLoadedAllPlugins) {

    // Hide the loading screen after several frames.
    if (GetFrameCount() == mHideLoadingScreenAtFrame) {
      mGuiManager->enableLoadingScreen(false);
    }

    // update CosmoScout VR classes ----------------------------------------------------------------

    // Update the InputManager.
    {
      cs::utils::FrameTimings::ScopedTimer timer(
          "InputManager Update", cs::utils::FrameTimings::QueryMode::eCPU);
      mInputManager->update();
    }

    // Update the TimeControl.
    {
      cs::utils::FrameTimings::ScopedTimer timer(
          "TimeControl Update", cs::utils::FrameTimings::QueryMode::eCPU);
      mTimeControl->update();
    }

    // Update the navigation, SolarSystem and scene scale.
    {
      cs::utils::FrameTimings::ScopedTimer timer(
          "SolarSystem Update", cs::utils::FrameTimings::QueryMode::eCPU);
<<<<<<< HEAD
      try {
        mDragNavigation->update();
        mSolarSystem->update();
        mSolarSystem->updateSceneScale();
        mSolarSystem->updateObserverFrame();
      } catch (std::runtime_error const& e) {
        logger().error("Error updating SolarSystem: {}", e.what());
=======

      // It may be that our observer is in a SPICE frame we do not have data for. If this is the
      // case, this call will bring it back to Solar System Barycenter / J2000 which should be
      // always available.
      if (mLastUpdateSimulationTime != std::numeric_limits<double>::max()) {
        mSolarSystem->fixObserverFrame(mLastUpdateSimulationTime);
      }

      // We store here the simulation time of this frame for the next one. This is used above to
      // reset the observer with SolarSystem::fixObserverFrame() if there is not enough SPICE data
      // loaded to compute the observer's position in the current frame.
      mLastUpdateSimulationTime = mTimeControl->pSimulationTime.get();

      try {
        mDragNavigation->update();
      } catch (std::runtime_error const& e) {
        logger().warn("Failed to update navigation: {}", e.what());
      }

      try {
        mSolarSystem->update();
      } catch (std::runtime_error const& e) {
        logger().warn("Failed to update Solar System: {}", e.what());
      }

      try {
        mSolarSystem->updateSceneScale();
      } catch (std::runtime_error const& e) {
        logger().warn("Failed to update scene scale: {}", e.what());
      }

      try {
        mSolarSystem->updateObserverFrame();
      } catch (std::runtime_error const& e) {
        logger().warn("Failed to update observer frame: {}", e.what());
>>>>>>> 1edc93c4
      }
    }

    // Update the individual plugins.
    for (auto const& plugin : mPlugins) {
      cs::utils::FrameTimings::ScopedTimer timer(
          plugin.first, cs::utils::FrameTimings::QueryMode::eBoth);

      try {
        plugin.second.mPlugin->update();
      } catch (std::runtime_error const& e) {
        logger().warn("Failed to update plugin '{}': {}", plugin.first, e.what());
      }
    }

    // Synchronize the observer position and simulation time across the network.
    {
      cs::utils::FrameTimings::ScopedTimer timer(
          "Scene Sync", cs::utils::FrameTimings::QueryMode::eCPU);

      struct SyncMessage {
        glm::dvec3 mPosition;
        glm::dquat mRotation;
        double     mScale;
        double     mTime;
      } syncMessage{};

      syncMessage.mPosition = mSolarSystem->getObserver().getAnchorPosition();
      syncMessage.mRotation = mSolarSystem->getObserver().getAnchorRotation();
      syncMessage.mScale    = mSolarSystem->getObserver().getAnchorScale();
      syncMessage.mTime     = mTimeControl->pSimulationTime.get();

      std::string frame(mSolarSystem->getObserver().getFrameName());
      std::string center(mSolarSystem->getObserver().getCenterName());

      {
        std::vector<VistaType::byte> data(sizeof(SyncMessage));
        std::memcpy(&data[0], &syncMessage, sizeof(SyncMessage));
        mSceneSync->SyncData(data);
        std::memcpy(&syncMessage, &data[0], sizeof(SyncMessage));
      }

      mSceneSync->SyncData(frame);
      mSceneSync->SyncData(center);

      mSolarSystem->getObserver().setFrameName(frame);
      mSolarSystem->getObserver().setCenterName(center);

      mSolarSystem->getObserver().setAnchorPosition(syncMessage.mPosition);
      mSolarSystem->getObserver().setAnchorRotation(syncMessage.mRotation);
      mSolarSystem->getObserver().setAnchorScale(syncMessage.mScale);

      mTimeControl->pSimulationTime = syncMessage.mTime;
    }

    // Update the GraphicsEngine.
    mGraphicsEngine->update(glm::normalize(mSolarSystem->pSunPosition.get()));
  }

  // Update the user interface.
  {
    cs::utils::FrameTimings::ScopedTimer timer("User Interface");

    // Call update on all APIs
    if (mLoadedAllPlugins) {
      mGuiManager->getGui()->callJavascript("CosmoScout.update");
    }

    if (mSolarSystem->pActiveBody.get()) {

      // Update the user's position display in the header bar.
      auto*               pSG = GetVistaSystem()->GetGraphicsManager()->GetSceneGraph();
      VistaTransformNode* pTrans =
          dynamic_cast<VistaTransformNode*>(pSG->GetNode("Platform-User-Node"));

      auto vWorldPos = glm::vec4(1);
      pTrans->GetWorldPosition(vWorldPos.x, vWorldPos.y, vWorldPos.z);

      auto radii = mSolarSystem->pActiveBody.get()->getRadii();
      auto vPlanetPos =
          glm::inverse(mSolarSystem->pActiveBody.get()->getWorldTransform()) * vWorldPos;
      auto   polar         = cs::utils::convert::cartesianToLngLatHeight(vPlanetPos.xyz(), radii);
      double surfaceHeight = mSolarSystem->pActiveBody.get()->getHeight(polar.xy());
      double heightDiff    = polar.z / mSettings->mGraphics.pHeightScale.get() - surfaceHeight;

      if (!std::isnan(polar.x) && !std::isnan(polar.y) && !std::isnan(heightDiff)) {
        mGuiManager->getGui()->executeJavascript(
            fmt::format("CosmoScout.state.observerLngLatHeight = [{}, {}, {}]",
                cs::utils::convert::toDegrees(polar.x), cs::utils::convert::toDegrees(polar.y),
                heightDiff));
      }

      // Update the compass in the header bar.
      try {
        auto rot = mSolarSystem->getObserver().getRelativeRotation(
            mTimeControl->pSimulationTime.get(), *mSolarSystem->pActiveBody.get());
        glm::dvec4 up(0.0, 1.0, 0.0, 0.0);
        glm::dvec4 north = rot * up;
        north.z          = 0.0;

        double angle = std::acos(glm::dot(up, glm::normalize(north)));
        if (north.x < 0.0) {
          angle = -angle;
        }

        mGuiManager->getGui()->callJavascript("CosmoScout.timeline.setNorthDirection", angle);

      } catch (std::exception const& e) {
        // Getting the relative transformation may fail due to insufficient SPICE data.
        logger().warn("Failed to update UI compass: {}", e.what());
      }
    }

    mGuiManager->update();
  }

  // update vista classes --------------------------------------------------------------------------

  {
    cs::utils::FrameTimings::ScopedTimer timer("DisplayManager DrawFrame");
    m_pDisplayManager->DrawFrame();
  }

  {
    cs::utils::FrameTimings::ScopedTimer timer("ClusterMode SwapSync");
    m_pClusterMode->SwapSync();
  }

  // Measure frame time until here. If we moved this farther down, we would also measure the
  // vertical synchronization delay, which would result in wrong timings.
  mFrameTimings->endFullFrameTiming();

  {
    cs::utils::FrameTimings::ScopedTimer timer("DisplayManager DisplayFrame");
    m_pDisplayManager->DisplayFrame();
  }

  {
    cs::utils::FrameTimings::ScopedTimer timer("FrameRate RecordTime");
    m_pFrameRate->RecordTime();
  }

  // Record frame timings.
  mFrameTimings->update();
}

////////////////////////////////////////////////////////////////////////////////////////////////////

void Application::testLoadAllPlugins() {

  auto plugins = cs::utils::filesystem::listFiles(PLUGIN_PATH);

  for (auto const& plugin : plugins) {
    if (cs::utils::endsWith(plugin, ".so") || cs::utils::endsWith(plugin, ".dll")) {
      // Clear errors.
      LIBERROR();

      COSMOSCOUT_LIBTYPE pluginHandle = OPENLIB(plugin.c_str());

      if (pluginHandle) {
        cs::core::PluginBase* (*pluginConstructor)(){};
        pluginConstructor = // NOLINTNEXTLINE(cppcoreguidelines-pro-type-reinterpret-cast)
            reinterpret_cast<cs::core::PluginBase* (*)()>(LIBFUNC(pluginHandle, "create"));

        if (pluginConstructor) {
          logger().info("Plugin '{}' found.", plugin);
        } else {
          logger().warn("Failed to load plugin '{}': Plugin has no 'create' method.", plugin);
        }

      } else {
        logger().warn("Failed to load plugin '{}': {}", plugin, LIBERROR());
      }
    }
  }
}

////////////////////////////////////////////////////////////////////////////////////////////////////

void Application::onLoad() {

  // First unload all plugins which are not required anymore.
  for (auto const& plugin : mPlugins) {
    if (mSettings->mPlugins.find(plugin.first) == mSettings->mPlugins.end()) {
      deinitPlugin(plugin.first);
      closePlugin(plugin.first);
    }
  }

  // Then load new plugins.
  for (auto const& plugin : mSettings->mPlugins) {
    if (mPlugins.find(plugin.first) == mPlugins.end()) {
      openPlugin(plugin.first);
      initPlugin(plugin.first);
    }
  }

  // Move the observer to the new position.
  mSolarSystem->flyObserverTo(mSettings->mObserver.pCenter.get(), mSettings->mObserver.pFrame.get(),
      mSettings->mObserver.pPosition.get(), mSettings->mObserver.pRotation.get(), 5.0);
}

////////////////////////////////////////////////////////////////////////////////////////////////////

void Application::openPlugin(std::string const& name) {
  auto plugin = mPlugins.find(name);

  if (plugin == mPlugins.end()) {
    try {

#ifdef __linux__
      std::string path = PLUGIN_PATH "lib" + name + ".so";
#else
      std::string path = PLUGIN_PATH + name + ".dll";
#endif

      // Clear errors.
      LIBERROR();

      COSMOSCOUT_LIBTYPE pluginHandle = OPENLIB(path.c_str());

      if (pluginHandle) {
        cs::core::PluginBase* (*pluginConstructor)(){};
        pluginConstructor = // NOLINTNEXTLINE(cppcoreguidelines-pro-type-reinterpret-cast)
            reinterpret_cast<cs::core::PluginBase* (*)()>(LIBFUNC(pluginHandle, "create"));

        logger().info("Opening plugin '{}'.", name);

        // Actually call the plugin's constructor and add the returned pointer to out list.
        mPlugins.insert(std::pair<std::string, Plugin>(name, {pluginHandle, pluginConstructor()}));
      } else {
        logger().warn("Failed to load plugin '{}': {}", name, LIBERROR());
      }
    } catch (std::exception const& e) {
      logger().warn("Failed to load plugin '{}': {}", name, e.what());
    }
  } else {
    logger().warn("Cannot open plugin '{}': Plugin is already opened!", name);
  }
}

////////////////////////////////////////////////////////////////////////////////////////////////////

void Application::initPlugin(std::string const& name) {
  auto plugin = mPlugins.find(name);

  if (plugin != mPlugins.end()) {
    if (!plugin->second.mIsInitialized) {

      // First provide the plugin with all required class instances.
      plugin->second.mPlugin->setAPI(mSettings, mSolarSystem, mGuiManager, mInputManager,
          GetVistaSystem()->GetGraphicsManager()->GetSceneGraph(), mGraphicsEngine, mFrameTimings,
          mTimeControl);

      // Then do the actual initialization. This may actually take a while and the application will
      // become unresponsive in the meantime.
      try {
        plugin->second.mPlugin->init();
        plugin->second.mIsInitialized = true;

        // Plugin finished loading -> init its custom components.
        mGuiManager->getGui()->callJavascript("CosmoScout.gui.initInputs");
      } catch (std::exception const& e) {
        logger().warn("Failed to initialize plugin '{}': {}", plugin->first, e.what());
      }
    } else {
      logger().warn("Cannot initialize plugin '{}': Plugin is already initialized!", name);
    }
  }
}

////////////////////////////////////////////////////////////////////////////////////////////////////

void Application::deinitPlugin(std::string const& name) {
  auto plugin = mPlugins.find(name);

  if (plugin != mPlugins.end()) {
    if (plugin->second.mIsInitialized) {
      plugin->second.mPlugin->deInit();
      plugin->second.mIsInitialized = false;
    } else {
      logger().warn("Cannot deinitialize plugin '{}': Plugin is not initialized!", name);
    }
  } else {
    logger().warn("Cannot unload plugin '{}': No plugin loaded with this name!", name);
  }
}

////////////////////////////////////////////////////////////////////////////////////////////////////

void Application::closePlugin(std::string const& name) {
  auto plugin = mPlugins.find(name);

  if (plugin != mPlugins.end()) {
    logger().info("Closing plugin '{}'.", plugin->first);

    auto* handle           = plugin->second.mHandle;
    auto  pluginDestructor = // NOLINTNEXTLINE(cppcoreguidelines-pro-type-reinterpret-cast)
        reinterpret_cast<void (*)(cs::core::PluginBase*)>(LIBFUNC(handle, "destroy"));

    pluginDestructor(plugin->second.mPlugin);
    CLOSELIB(handle);

    mPlugins.erase(plugin);

  } else {
    logger().warn("Failed to close plugin '{}': No plugin loaded with this name!", name);
  }
}

////////////////////////////////////////////////////////////////////////////////////////////////////

void Application::connectSlots() {

  // Update mouse pointer coordinate display in the user interface.
  mInputManager->pHoveredObject.connect(
      [this](cs::core::InputManager::Intersection const& intersection) {
        if (intersection.mObject) {
          auto body = std::dynamic_pointer_cast<cs::scene::CelestialBody>(intersection.mObject);

          if (body) {
            auto radii = body->getRadii();
            auto polar = cs::utils::convert::cartesianToLngLatHeight(intersection.mPosition, radii);
            auto lngLat = cs::utils::convert::toDegrees(polar.xy());

            if (!std::isnan(lngLat.x) && !std::isnan(lngLat.y) && !std::isnan(polar.z)) {
              mGuiManager->getGui()->executeJavascript(
                  fmt::format("CosmoScout.state.pointerPosition = [{}, {}, {}];", lngLat.x,
                      lngLat.y, polar.z / mSettings->mGraphics.pHeightScale.get()));
              return;
            }
          }
        }
        mGuiManager->getGui()->executeJavascript("CosmoScout.state.pointerPosition = undefined;");
      });

  // Update the time shown in the user interface when the simulation time changes.
  mTimeControl->pSimulationTime.connectAndTouch([this](double val) {
    mGuiManager->getGui()->executeJavascript(
        fmt::format("CosmoScout.state.simulationTime = new Date('{}');",
            cs::utils::convert::time::toString(val)));
  });

  // Update the simulation time speed shown in the user interface.
  mTimeControl->pTimeSpeed.connectAndTouch([this](float val) {
    mGuiManager->getGui()->executeJavascript(fmt::format("CosmoScout.state.timeSpeed = {};", val));
  });

  // Show notification when the center name of the celestial observer changes.
  mSolarSystem->pActiveBody.connectAndTouch(
      [this](std::shared_ptr<cs::scene::CelestialBody> const& body) {
        if (body) {
          mGuiManager->getGui()->executeJavascript(
              fmt::format("CosmoScout.state.activePlanetCenter = '{}';", body->getCenterName()));

          auto radii = body->getRadii();
          mGuiManager->getGui()->executeJavascript(
              fmt::format("CosmoScout.state.activePlanetRadius = [{}, {}];", radii[0], radii[1]));
        }
      });

  // Show notification when the frame name of the celestial observer changes.
  mSettings->mObserver.pFrame.connectAndTouch([this](std::string const& frame) {
    mGuiManager->getGui()->executeJavascript(
        fmt::format("CosmoScout.state.activePlanetFrame = '{}';", frame));
  });

  // Set the observer position state.
  mSettings->mObserver.pPosition.connectAndTouch([this](glm::dvec3 const& p) {
    mGuiManager->getGui()->executeJavascript(
        fmt::format("CosmoScout.state.observerPosition = [{}, {}, {}];", p.x, p.y, p.z));
  });

  // Set the observer rotation state.
  mSettings->mObserver.pRotation.connectAndTouch([this](glm::dquat const& r) {
    mGuiManager->getGui()->executeJavascript(
        fmt::format("CosmoScout.state.observerRotation = [{}, {}, {}, {}];", r.x, r.y, r.z, r.w));
  });

  // Show the current speed of the celestial observer in the user interface.
  mSolarSystem->pCurrentObserverSpeed.connect([this](float speed) {
    mGuiManager->getGui()->executeJavascript(
        fmt::format("CosmoScout.state.observerSpeed = {};", speed));
  });

  // Show the statistics GuiItem when measurements are enabled.
  mFrameTimings->pEnableMeasurements.connect(
      [this](bool enable) { mGuiManager->getStatistics()->setIsEnabled(enable); });

  mOnMessageConnection = cs::utils::onLogMessage().connect(
      [this](
          std::string const& logger, spdlog::level::level_enum level, std::string const& message) {
        const std::unordered_map<spdlog::level::level_enum, std::string> mapping = {
            {spdlog::level::trace, "T"}, {spdlog::level::debug, "D"}, {spdlog::level::info, "I"},
            {spdlog::level::warn, "W"}, {spdlog::level::err, "E"}, {spdlog::level::critical, "C"}};

        mGuiManager->getGui()->callJavascript(
            "CosmoScout.statusbar.printMessage", mapping.at(level), logger, message);
      });
}

////////////////////////////////////////////////////////////////////////////////////////////////////

void Application::registerGuiCallbacks() {
  // core callbacks --------------------------------------------------------------------------------

  // Saves the current scene state in a specified file.
  mGuiManager->getGui()->registerCallback("core.save",
      "Saves the current scene state to the given file.",
      std::function([this](std::string&& file) { mSettingsToSave = file; }));

  // Loads a scene state from a specified file.
  mGuiManager->getGui()->registerCallback("core.load", "Loads a scene state from the given file.",
      std::function([this](std::string&& file) { mSettingsToLoad = file; }));

  // Unloads a plugin.
  mGuiManager->getGui()->registerCallback("core.unloadPlugin",
      "Unloads the plugin with the given name.", std::function([this](std::string&& pluginName) {
        // We do not directly unload the plugin, as this callback is triggered from the
        // GuiManager->update(). Doing this here could lead to deadlocks.
        mPluginsToUnload.insert(pluginName);
      }));

  // Loads a plugin.
  mGuiManager->getGui()->registerCallback("core.loadPlugin",
      "Loads the plugin with the given name.", std::function([this](std::string&& pluginName) {
        // We do not directly load the plugin, as this callback is triggered from the
        // GuiManager->update(). Doing this here could lead to deadlocks.
        mPluginsToLoad.insert(pluginName);
      }));

  // Reloads a plugin.
  mGuiManager->getGui()->registerCallback("core.reloadPlugin",
      "Reloads the plugin with the given name.", std::function([this](std::string&& pluginName) {
        // We do not directly reload the plugin, as this callback is triggered from the
        // GuiManager->update(). Doing this here could lead to deadlocks.
        mPluginsToUnload.insert(pluginName);
        mPluginsToLoad.insert(pluginName);
      }));

  // Lists all loaded plugins.
  mGuiManager->getGui()->registerCallback(
      "core.listPlugins", "Lists all loaded plugins.", std::function([this]() {
        for (auto const& plugin : mPlugins) {
          logger().info(plugin.first);
        }
      }));

  // graphics callbacks ----------------------------------------------------------------------------

  // Enables lighting computation globally.
  mGuiManager->getGui()->registerCallback("graphics.setEnableLighting",
      "Enables or disables lighting computations for planet surfaces.",
      std::function([this](bool enable) { mSettings->mGraphics.pEnableLighting = enable; }));
  mSettings->mGraphics.pEnableLighting.connectAndTouch(
      [this](bool enable) { mGuiManager->setCheckboxValue("graphics.setEnableLighting", enable); });

  // Shows cascaded shadow mapping debugging information on the terrain.
  mGuiManager->getGui()->registerCallback("graphics.setEnableCascadesDebug",
      "Enables or disables a debug visualization for the shadow maps.",
      std::function([this](bool enable) { mSettings->mGraphics.pEnableShadowsDebug = enable; }));
  mSettings->mGraphics.pEnableShadowsDebug.connectAndTouch([this](bool enable) {
    mGuiManager->setCheckboxValue("graphics.setEnableCascadesDebug", enable);
  });

  // Enables the calculation of shadows.
  mGuiManager->getGui()->registerCallback("graphics.setEnableShadows",
      "Enables or disables calculation of shadow maps.",
      std::function([this](bool enable) { mSettings->mGraphics.pEnableShadows = enable; }));
  mSettings->mGraphics.pEnableShadows.connectAndTouch(
      [this](bool enable) { mGuiManager->setCheckboxValue("graphics.setEnableShadows", enable); });

  // Freezes the shadow frustum.
  mGuiManager->getGui()->registerCallback("graphics.setEnableShadowFreeze",
      "If enabled, the camera frustum used for the calculation of the shadow map cascades is not "
      "updated anymore.",
      std::function([this](bool enable) { mSettings->mGraphics.pEnableShadowsFreeze = enable; }));
  mSettings->mGraphics.pEnableShadowsFreeze.connectAndTouch([this](bool enable) {
    mGuiManager->setCheckboxValue("graphics.setEnableShadowFreeze", enable);
  });

  // Sets a value which individual plugins may honor trading rendering fidelity for performance.
  mGuiManager->getGui()->registerCallback("graphics.setLightingQuality",
      "Sets the quality for lighting computations. This can be either 0, 1 or 2.",
      std::function(
          [this](double val) { mSettings->mGraphics.pLightingQuality = static_cast<int>(val); }));
  mSettings->mGraphics.pLightingQuality.connectAndTouch(
      [this](int val) { mGuiManager->setSliderValue("graphics.setLightingQuality", val); });

  // Adjusts the resolution of the shadowmap.
  mGuiManager->getGui()->registerCallback("graphics.setShadowmapResolution",
      "Sets the resolution of the shadow maps. This should be a power of two, e.g. 256, 512, 1024, "
      "etc.",
      std::function([this](double val) {
        mSettings->mGraphics.pShadowMapResolution = static_cast<int>(val);
      }));
  mSettings->mGraphics.pShadowMapResolution.connectAndTouch(
      [this](int val) { mGuiManager->setSliderValue("graphics.setShadowmapResolution", val); });

  // Adjusts the number of shadowmap cascades.
  mGuiManager->getGui()->registerCallback("graphics.setShadowmapCascades",
      "Sets the number of shadow map cascades. Should be in the range of 1-5.",
      std::function(
          [this](double val) { mSettings->mGraphics.pShadowMapCascades = static_cast<int>(val); }));
  mSettings->mGraphics.pShadowMapCascades.connectAndTouch(
      [this](int val) { mGuiManager->setSliderValue("graphics.setShadowmapCascades", val); });

  // Adjusts the depth range of the shadowmap.
  mGuiManager->getGui()->registerCallback("graphics.setShadowmapRange",
      "Sets the viewspace shadow distance range.", std::function([this](double val1, double val2) {
        mSettings->mGraphics.pShadowMapRange = glm::vec2(val1, val2);
      }));
  mSettings->mGraphics.pShadowMapRange.connectAndTouch([this](glm::dvec2 const& val) {
    mGuiManager->setSliderValue("graphics.setShadowmapRange", val);
  });

  // Adjusts the additional frustum length for shadowmap rendering in sun space.
  mGuiManager->getGui()->registerCallback("graphics.setShadowmapExtension",
      "Sets the shadow frustum range in sun direction.",
      std::function([this](double val1, double val2) {
        mSettings->mGraphics.pShadowMapExtension = glm::vec2(val1, val2);
      }));
  mSettings->mGraphics.pShadowMapExtension.connectAndTouch([this](glm::dvec2 const& val) {
    mGuiManager->setSliderValue("graphics.setShadowmapExtension", val);
  });

  // Adjusts the distribution of shadowmap cascades.
  mGuiManager->getGui()->registerCallback("graphics.setShadowmapSplitDistribution",
      "Defines an exponent for the distribution of the shadowmap cascades.",
      std::function([this](double val) {
        mSettings->mGraphics.pShadowMapSplitDistribution = static_cast<float>(val);
      }));
  mSettings->mGraphics.pShadowMapSplitDistribution.connectAndTouch([this](float val) {
    mGuiManager->setSliderValue("graphics.setShadowmapSplitDistribution", val);
  });

  // Adjusts the bias to mitigate shadow acne.
  mGuiManager->getGui()->registerCallback("graphics.setShadowmapBias",
      "Sets the bias for the shadow map lookups.", std::function([this](double val) {
        mSettings->mGraphics.pShadowMapBias = static_cast<float>(val);
      }));
  mSettings->mGraphics.pShadowMapBias.connectAndTouch(
      [this](float val) { mGuiManager->setSliderValue("graphics.setShadowmapBias", val); });

  // A global factor which plugins may honor when they render some sort of terrain.
  mGuiManager->getGui()->registerCallback("graphics.setTerrainHeight",
      "Sets a factor for the height exaggeration of the planet's surface.",
      std::function(
          [this](double val) { mSettings->mGraphics.pHeightScale = static_cast<float>(val); }));
  mSettings->mGraphics.pHeightScale.connectAndTouch(
      [this](double val) { mGuiManager->setSliderValue("graphics.setTerrainHeight", val); });

  // Adjusts the global scaling of world-space widgets.
  mGuiManager->getGui()->registerCallback("graphics.setWorldUIScale",
      "Sets a factor for the scaling of world space user interface elements.",
      std::function([this](double val) { mSettings->mGraphics.pWorldUIScale = val; }));
  mSettings->mGraphics.pWorldUIScale.connectAndTouch(
      [this](double val) { mGuiManager->setSliderValue("graphics.setWorldUIScale", val); });

  // Adjusts the global scaling of screen-space widgets.
  mGuiManager->getGui()->registerCallback("graphics.setMainUIScale",
      "Sets a factor for the scaling of main user interface elements.",
      std::function([this](double val) { mSettings->mGraphics.pMainUIScale = val; }));
  mSettings->mGraphics.pMainUIScale.connectAndTouch(
      [this](double val) { mGuiManager->setSliderValue("graphics.setMainUIScale", val); });

  // Adjusts the sensor diagonal of the virtual camera.
  mGuiManager->getGui()->registerCallback("graphics.setSensorDiagonal",
      "Sets the sensor diagonal of the virtual camera in [mm].", std::function([this](double val) {
        mSettings->mGraphics.pSensorDiagonal = static_cast<float>(val);
      }));
  mSettings->mGraphics.pSensorDiagonal.connectAndTouch(
      [this](float val) { mGuiManager->setSliderValue("graphics.setSensorDiagonal", val); });

  // Adjusts the foacl length of the virtual camera.
  mGuiManager->getGui()->registerCallback("graphics.setFocalLength",
      "Sets the focal length of the virtual camera in [mm].", std::function([this](double val) {
        mSettings->mGraphics.pFocalLength = static_cast<float>(val);
      }));
  mSettings->mGraphics.pFocalLength.connectAndTouch(
      [this](float val) { mGuiManager->setSliderValue("graphics.setFocalLength", val); });

  // Toggles HDR rendering.
  mGuiManager->getGui()->registerCallback("graphics.setEnableHDR",
      "Enables or disables HDR rendering.",
      std::function([this](bool enable) { mSettings->mGraphics.pEnableHDR = enable; }));
  mSettings->mGraphics.pEnableHDR.connectAndTouch([this](bool enable) {
    // We fire callbacks (last param) to make sure that the exposure-sliders are properly activated
    // / deactivated.
    mGuiManager->setCheckboxValue("graphics.setEnableHDR", enable, true);
  });

  // Toggles auto-exposure.
  mGuiManager->getGui()->registerCallback("graphics.setEnableAutoExposure",
      "Enables or disables automatic exposure calculation.",
      std::function([this](bool enable) { mSettings->mGraphics.pEnableAutoExposure = enable; }));
  mSettings->mGraphics.pEnableAutoExposure.connectAndTouch([this](bool enable) {
    mGuiManager->setCheckboxValue("graphics.setEnableAutoExposure", enable);
  });

  // Adjusts the exposure compensation for HDR rendering.
  mGuiManager->getGui()->registerCallback("graphics.setExposureCompensation",
      "Adds some additional exposure in [EV].", std::function([this](double val) {
        mSettings->mGraphics.pExposureCompensation = static_cast<float>(val);
      }));
  mSettings->mGraphics.pExposureCompensation.connectAndTouch(
      [this](float val) { mGuiManager->setSliderValue("graphics.setExposureCompensation", val); });

  // Adjusts the exposure of the virtual camera in HDR mode.
  mGuiManager->getGui()->registerCallback("graphics.setExposure",
      "Sets the exposure of the image in [EV]. Only available if auto-exposure is disabled.",
      std::function(
          [this](double val) { mSettings->mGraphics.pExposure = static_cast<float>(val); }));
  mSettings->mGraphics.pExposure.connectAndTouch(
      [this](float val) { mGuiManager->setSliderValue("graphics.setExposure", val); });

  // Adjusts how fast the exposure adapts to new lighting condtitions.
  mGuiManager->getGui()->registerCallback("graphics.setExposureAdaptionSpeed",
      "Adjust the quickness of auto-exposure.", std::function([this](double val) {
        mSettings->mGraphics.pExposureAdaptionSpeed = static_cast<float>(val);
      }));
  mSettings->mGraphics.pExposureAdaptionSpeed.connectAndTouch(
      [this](float val) { mGuiManager->setSliderValue("graphics.setExposureAdaptionSpeed", val); });

  // Toggles auto-glow.
  mGuiManager->getGui()->registerCallback("graphics.setEnableAutoGlow",
      "If enabled, the glow amount is chosen based on the current exposure.",
      std::function([this](bool enable) { mSettings->mGraphics.pEnableAutoGlow = enable; }));
  mSettings->mGraphics.pEnableAutoGlow.connectAndTouch([this](bool enable) {
    // We fire callbacks (last param) to make sure that the glow-slider is properly activated /
    // deactivated.
    mGuiManager->setCheckboxValue("graphics.setEnableAutoGlow", enable, true);
  });

  // Adjusts the amount of artificial glare in HDR mode. If auto-glow is enabled, we update the
  // slider in the user interface to show the current value.
  mGuiManager->getGui()->registerCallback("graphics.setGlowIntensity",
      "Adjusts the amount of glow of overexposed areas.", std::function([this](double val) {
        mSettings->mGraphics.pGlowIntensity = static_cast<float>(val);
      }));
  mSettings->mGraphics.pGlowIntensity.connect(
      [this](float val) { mGuiManager->setSliderValue("graphics.setGlowIntensity", val); });

  // Update the side bar field showing the average luminance of the scene.
  mGraphicsEngine->pAverageLuminance.connect([this](float value) {
    mGuiManager->getGui()->callJavascript("CosmoScout.sidebar.setAverageSceneLuminance", value);
  });

  // Update the side bar field showing the maximum luminance of the scene.
  mGraphicsEngine->pMaximumLuminance.connect([this](float value) {
    mGuiManager->getGui()->callJavascript("CosmoScout.sidebar.setMaximumSceneLuminance", value);
  });

  // Adjusts the amount of ambient lighting.
  mGuiManager->getGui()->registerCallback("graphics.setAmbientLight",
      "Sets the amount of ambient light.", std::function([this](double val) {
        mSettings->mGraphics.pAmbientBrightness = static_cast<float>(std::pow(val, 10.0));
      }));
  mSettings->mGraphics.pAmbientBrightness.connect([this](float val) {
    mGuiManager->setSliderValue("graphics.setAmbientLight", std::pow(val, 0.1F));
  });

  // Adjusts the exposure range for auto exposure.
  mGuiManager->getGui()->registerCallback("graphics.setExposureRange",
      "Sets the minimum and maximum value in [EV] for auto-exposure.",
      std::function([this](double val1, double val2) {
        mSettings->mGraphics.pAutoExposureRange = glm::vec2(val1, val2);
      }));
  mSettings->mGraphics.pAutoExposureRange.connectAndTouch([this](glm::dvec2 const& val) {
    mGuiManager->setSliderValue("graphics.setExposureRange", val);
  });

  // Enables or disables the per-frame time measurements.
  mGuiManager->getGui()->registerCallback("graphics.setEnableTimerQueries",
      "Shows or hides the frame timing information.",
      std::function([this](bool enable) { mFrameTimings->pEnableMeasurements = enable; }));
  mFrameTimings->pEnableMeasurements.connectAndTouch([this](bool enable) {
    mGuiManager->setCheckboxValue("graphics.setEnableTimerQueries", enable);
  });

  // Enables or disables vertical synchronization.
  mGuiManager->getGui()->registerCallback("graphics.setEnableVsync",
      "Enables or disables vertical synchronization.",
      std::function([this](bool enable) { mSettings->mGraphics.pEnableVsync = enable; }));
  mSettings->mGraphics.pEnableVsync.connectAndTouch(
      [this](bool enable) { mGuiManager->setCheckboxValue("graphics.setEnableVsync", enable); });

  // Enables or disables the fixed sun position.
  mGuiManager->getGui()->registerCallback("graphics.setFixedSunDirection",
      "This makes illumination calculations assume a fixed sun direction in the current SPICE "
      "frame. Using three zeros disables this feature.",
      std::function([this](double x, double y, double z) {
        mSettings->mGraphics.pFixedSunDirection = glm::dvec3(x, y, z);
      }));

  // Bookmark callbacks ----------------------------------------------------------------------------

  // Remove bookmarks.
  mGuiManager->getGui()->registerCallback("bookmark.remove",
      "Removes the bookmark with the given ID.", std::function([this](double bookmarkID) {
        mGuiManager->removeBookmark(static_cast<uint32_t>(bookmarkID));
      }));

  // Add new bookmarks.
  mGuiManager->getGui()->registerCallback("bookmark.add",
      "Adds a new bookmark. The parameter is a JSON string as in CosmoScout's settings.",
      std::function([this](std::string&& jsonString) {
        cs::core::Settings::Bookmark bookmark;
        auto                         json = nlohmann::json::parse(jsonString);
        json.get_to(bookmark);
        mGuiManager->addBookmark(bookmark);
      }));

  // Show the Bookmark-Editor for the given bookmark.
  mGuiManager->getGui()->registerCallback("bookmark.edit",
      "Opens the bookmark editor for the bookmark with the given ID.",
      std::function([this](double bookmarkID) {
        auto bookmark = mGuiManager->getBookmarks().find(static_cast<uint32_t>(bookmarkID));
        if (bookmark != mGuiManager->getBookmarks().end()) {
          nlohmann::json json = bookmark->second;
          mGuiManager->getGui()->callJavascript(
              "CosmoScout.bookmarkEditor.editBookmark", bookmarkID, json.dump());
        } else {
          logger().warn("Failed to execute 'bookmark.edit' for bookmark ID '{}': No such "
                        "bookmark registered!",
              bookmarkID);
        }
      }));

  // Set the simulation time to the start date of the given bookmark.
  mGuiManager->getGui()->registerCallback("bookmark.gotoTime",
      "Sets the time to the start date of the bookmark with the given ID. If the absolute "
      "difference to the current simulation time is lower than the given threshold "
      "(optionalDouble2, default is 172800s which is 48h), there will be a transition of the given "
      "duration (optionalDouble, default is 0s).",
      std::function([this](double bookmarkID, std::optional<double> duration,
                        std::optional<double> threshold) {
        auto bookmark = mGuiManager->getBookmarks().find(static_cast<uint32_t>(bookmarkID));
        if (bookmark != mGuiManager->getBookmarks().end()) {
          if (bookmark->second.mTime) {
            const double time =
                cs::utils::convert::time::toSpice(bookmark->second.mTime.value().mStart);
            const double twoDays = 48 * 60 * 60;
            mTimeControl->setTime(time, duration.value_or(0.0), threshold.value_or(twoDays));
          } else {
            logger().warn("Failed to execute 'bookmark.gotoTime' for bookmark '{}': Bookmark does "
                          "not have a time setting!",
                bookmark->second.mName);
          }
        } else {
          logger().warn("Failed to execute 'bookmark.gotoTime' for bookmark ID '{}': No such "
                        "bookmark registered!",
              bookmarkID);
        }
      }));

  // Sets the observer position and rotation to the given bookmark.
  mGuiManager->getGui()->registerCallback("bookmark.gotoLocation",
      "Sets the observer position and rotation to the given bookmark coordinates. The optional "
      "double argument specifies the transition time in seconds (default is 5s).",
      std::function([this](double bookmarkID, std::optional<double> duration) {
        auto bookmark = mGuiManager->getBookmarks().find(static_cast<uint32_t>(bookmarkID));
        if (bookmark != mGuiManager->getBookmarks().end()) {
          if (bookmark->second.mLocation) {
            auto loc = bookmark->second.mLocation.value();

            if (loc.mRotation.has_value() && loc.mPosition.has_value()) {
              mSolarSystem->flyObserverTo(loc.mCenter, loc.mFrame, loc.mPosition.value(),
                  loc.mRotation.value(), duration.value_or(5.0));
            } else if (loc.mPosition.has_value()) {
              mSolarSystem->flyObserverTo(
                  loc.mCenter, loc.mFrame, loc.mPosition.value(), duration.value_or(5.0));
              return;
            } else {
              mSolarSystem->flyObserverTo(loc.mCenter, loc.mFrame, duration.value_or(5.0));
            }

          } else {
            logger().warn("Failed to execute 'bookmark.gotoLocation' for bookmark '{}': Bookmark "
                          "does not have a location setting!",
                bookmark->second.mName);
          }
        } else {
          logger().warn("Failed to execute 'bookmark.gotoLocation' for bookmark ID '{}': No such "
                        "bookmark registered!",
              bookmarkID);
        }
      }));

  // Show the bookmark tooltip.
  mGuiManager->getGui()->registerCallback("bookmark.showTooltip",
      "Shows a tooltip for the given bookmark ID at the given pixel position on the screen.",
      std::function([this](double bookmarkID, double x, double y) {
        auto bookmark = mGuiManager->getBookmarks().find(static_cast<uint32_t>(bookmarkID));
        if (bookmark != mGuiManager->getBookmarks().end()) {
          mGuiManager->getGui()->callJavascript("CosmoScout.bookmarkEditor.showBookmarkTooltip",
              bookmarkID, bookmark->second.mName, bookmark->second.mDescription.value_or(""),
              bookmark->second.mLocation.has_value(), bookmark->second.mTime.has_value(), x, y);
        } else {
          logger().warn("Failed to execute 'bookmark.showTooltip' for bookmark ID '{}': No such "
                        "bookmark registered!",
              bookmarkID);
        }
      }));

  // This is the same as calling CosmoScout.bookmarkEditor.hideBookmarkTooltip directly, but we keep
  // it for API consistency when just in conjuntion with CosmoScout.callbacks.bookmark.showTooltip.
  mGuiManager->getGui()->registerCallback("bookmark.hideTooltip",
      "Hides the previously shown bookmark tooltip.", std::function([this]() {
        mGuiManager->getGui()->callJavascript("CosmoScout.bookmarkEditor.hideBookmarkTooltip");
      }));

  // Timeline callbacks ----------------------------------------------------------------------------

  // Sets the current simulation time. The argument must be a string accepted by
  // TimeControl::setTime.
  mGuiManager->getGui()->registerCallback("time.setDate",
      "Sets the current simulation time. Format must be: '2002-01-20T23:59:59.000Z'. "
      "If the absolute difference to the current simulation time is lower than the given threshold "
      "(optionalDouble2, default is 172800s which is 48h), there will be a transition of the given "
      "duration (optionalDouble, default is 0s).",
      std::function([this](std::string&& sDate, std::optional<double> duration,
                        std::optional<double> threshold) {
        double       time    = cs::utils::convert::time::toSpice(sDate);
        double const twoDays = 48 * 60 * 60;
        mTimeControl->setTime(time, duration.value_or(0.0), threshold.value_or(twoDays));
      }));

  // Sets the current simulation time. The argument must be a double representing Barycentric
  // Dynamical Time.
  mGuiManager->getGui()->registerCallback("time.set",
      "Sets the current simulation time. The value must be in barycentric dynamical time. If the "
      "absolute difference to the current simulation time is lower than the given threshold "
      "(optionalDouble2, default is 172800s which is 48h), there will be a transition of the given "
      "duration (optionalDouble, default is 0s).",
      std::function(
          [this](double tTime, std::optional<double> duration, std::optional<double> threshold) {
            double const twoDays = 48 * 60 * 60;
            mTimeControl->setTime(tTime, duration.value_or(0.0), threshold.value_or(twoDays));
          }));

  // Resets the time to the configured start time.
  mGuiManager->getGui()->registerCallback("time.reset",
      "Resets the simulation time to the default value. If the absolute difference to the current "
      "simulation time is lower than the given threshold (optionalDouble2, default is 172800s "
      "which is 48h), there will be a transition of the given duration (optionalDouble, default is "
      "0s).",
      std::function([this](std::optional<double> duration, std::optional<double> threshold) {
        double const twoDays = 48 * 60 * 60;
        mTimeControl->resetTime(duration.value_or(0.0), threshold.value_or(twoDays));
      }));

  // Modifies the current simulation time by adding some (fractional) hours.
  mGuiManager->getGui()->registerCallback("time.addHours",
      "Adds the given amount of hours to the current simulation time. If the amount is lower than "
      "the given threshold (optionalDouble2, default is 172800s which is 48h), there will be a "
      "transition of the given duration (optionalDouble, default is 0s).",
      std::function(
          [this](double amount, std::optional<double> duration, std::optional<double> threshold) {
            double const twoDays        = 48 * 60 * 60;
            double const hoursToSeconds = 60.0 * 60.0;
            mTimeControl->setTime(mTimeControl->pSimulationTime.get() + hoursToSeconds * amount,
                duration.value_or(0.0), threshold.value_or(twoDays));
          }));

  // Adjusts the simulation time speed.
  mGuiManager->getGui()->registerCallback("time.setSpeed",
      "Sets the multiplier for the simulation time speed.", std::function([this](double speed) {
        mTimeControl->setTimeSpeed(static_cast<float>(speed));
      }));

  // navigation callbacks --------------------------------------------------------------------------

  // Sets the observer position to the given cartesian coordinates.
  mGuiManager->getGui()->registerCallback("navigation.setPosition",
      "Sets the observer position to the given cartesian coordinates. The optional double argument "
      "specifies the transition time in seconds (default is 5s).",
      std::function([this](double x, double y, double z, std::optional<double> duration) {
        double const animationTimeSeconds = 5.0;
        mSolarSystem->flyObserverTo(mSolarSystem->getObserver().getCenterName(),
            mSolarSystem->getObserver().getFrameName(), glm::dvec3(x, y, z),
            mSolarSystem->getObserver().getAnchorRotation(),
            duration.value_or(animationTimeSeconds));
      }));

  // Sets the observer rotation to the given quaternion coordinates.
  mGuiManager->getGui()->registerCallback("navigation.setRotation",
      "Sets the observer rotation to the given quaternion. The optional double argument specifies "
      "the transition time in seconds (default is 2s).",
      std::function([this](double x, double y, double z, double w, std::optional<double> duration) {
        mSolarSystem->flyObserverTo(mSolarSystem->getObserver().getCenterName(),
            mSolarSystem->getObserver().getFrameName(),
            mSolarSystem->getObserver().getAnchorPosition(), glm::dquat(w, x, y, z),
            duration.value_or(2.0));
      }));

  // Flies the observer to the given celestial body.
  mGuiManager->getGui()->registerCallback("navigation.setBody",
      "Makes the observer fly to the celestial body with the given name. The optional argument "
      "specifies the travel time in seconds (default is 10s).",
      std::function([this](std::string&& name, std::optional<double> duration) {
        auto body = mSolarSystem->getBody(name);
        if (body != nullptr) {
          mSolarSystem->flyObserverTo(
              body->getCenterName(), body->getFrameName(), duration.value_or(10.0));
          mGuiManager->showNotification("Travelling", "to " + name, "send");
        }
      }));

  // Flies the observer to the given celestial body.
  mGuiManager->getGui()->registerCallback("navigation.setBodyFull",
      "Makes the observer fly to the celestial body with the given center and frame. The first "
      "three doubles are the position, the next four doubles are the elements of the rotation "
      "quaternion. The optional argument specifies the travel time in seconds (default is 10s).",
      std::function(
          [this](std::string&& center, std::string&& frame, double px, double py, double pz,
              double rx, double ry, double rz, double rw, std::optional<double> duration) {
            mSolarSystem->flyObserverTo(center, frame, glm::dvec3(px, py, pz),
                glm::dquat(rw, rx, ry, rz), duration.value_or(10.0));
          }));

  // Flies the celestial observer to the given location in space.
  mGuiManager->getGui()->registerCallback("navigation.setBodyLongLatHeightDuration",
      "Makes the observer fly to a given postion in space. First parameter is the target bodies "
      "name, then latitude, longitude and elevation are required. The optional double argument "
      "specifies the transition time in seconds (default is 10s).",
      std::function([this](std::string&& name, double longitude, double latitude, double height,
                        std::optional<double> duration) {
        auto body = mSolarSystem->getBody(name);
        if (body != nullptr) {
          mSolarSystem->pActiveBody = body;
          mSolarSystem->flyObserverTo(body->getCenterName(), body->getFrameName(),
              cs::utils::convert::toRadians(glm::dvec2(longitude, latitude)), height,
              duration.value_or(10.0));
        }
      }));

  // Rotates the scene in such a way, that the y-axis points towards the north pole of the
  // currently active celestial body.
  mGuiManager->getGui()->registerCallback("navigation.northUp",
      "Turns the observer so that north is facing upwards. The optional argument specifies the "
      "animation time in seconds (default is 1s).",
      std::function([this](std::optional<double> duration) {
        if (!mSolarSystem->pActiveBody.get()) {
          return;
        }

        auto radii       = mSolarSystem->pActiveBody.get()->getRadii();
        auto observerPos = mSolarSystem->getObserver().getAnchorPosition();

        glm::dvec3 y = glm::vec3(0, -1, 0);
        glm::dvec3 z = cs::utils::convert::cartesianToNormal(observerPos, radii);
        glm::dvec3 x = glm::cross(z, y);
        y            = glm::cross(z, x);

        x = glm::normalize(x);
        y = glm::normalize(y);
        z = glm::normalize(z);

        auto rotation = glm::toQuat(glm::dmat3(x, y, z));

        mSolarSystem->flyObserverTo(mSolarSystem->getObserver().getCenterName(),
            mSolarSystem->getObserver().getFrameName(), observerPos, rotation,
            duration.value_or(1.0));
      }));

  // Rotates the scene in such a way, that the currently visible horizon is levelled.
  mGuiManager->getGui()->registerCallback("navigation.fixHorizon",
      "Turns the observer so that the horizon is horizontal. The optional argument specifies the "
      "animation time in seconds (default is 1s).",
      std::function([this](std::optional<double> duration) {
        if (!mSolarSystem->pActiveBody.get()) {
          return;
        }

        auto radii = mSolarSystem->pActiveBody.get()->getRadii();

        if (radii[0] == 0.0) {
          radii = glm::dvec3(1, 1, 1);
        }

        auto observerPos = mSolarSystem->getObserver().getAnchorPosition();
        auto observerRot = mSolarSystem->getObserver().getAnchorRotation();

        glm::dvec3 y = cs::utils::convert::cartesianToNormal(observerPos, radii);
        glm::dvec3 z = (observerRot * glm::dvec4(0, 0.1, -1, 0)).xyz();
        glm::dvec3 x = glm::cross(z, y);
        z            = glm::cross(x, y);

        x = glm::normalize(x);
        y = glm::normalize(y);
        z = glm::normalize(z);

        auto horizonAngle =
            glm::pi<double>() * 0.5 - std::asin(std::min(1.0, radii[0] / glm::length(observerPos)));

        auto tilt     = glm::angleAxis(-horizonAngle - 0.2, glm::dvec3(1, 0, 0));
        auto rotation = glm::toQuat(glm::dmat3(x, y, z)) * tilt;

        mSolarSystem->flyObserverTo(mSolarSystem->getObserver().getCenterName(),
            mSolarSystem->getObserver().getFrameName(), observerPos, rotation,
            duration.value_or(1.0));
      }));

  // Flies the celestial observer to 0.1% of its current height.
  mGuiManager->getGui()->registerCallback("navigation.toSurface",
      "Reduces the altitude of the observer significantly. The optional argument specifies the "
      "animation time in seconds (default is 3s).",
      std::function([this](std::optional<double> duration) {
        if (!mSolarSystem->pActiveBody.get()) {
          return;
        }

        auto radii = mSolarSystem->pActiveBody.get()->getRadii();

        if (radii[0] == 0.0 || radii[2] == 0.0) {
          radii = glm::dvec3(1, 1, 1);
        }

        auto lngLatHeight = cs::utils::convert::cartesianToLngLatHeight(
            mSolarSystem->getObserver().getAnchorPosition(), radii);

        // fly to 0.1% of current height
        double const permille = 0.001;
        double       height   = lngLatHeight.z * permille;

        // limit to at least 10% of planet radius and at most 2m
        height = glm::clamp(height, 2.0, radii[0] * 0.1);

        if (mSolarSystem->pActiveBody.get()) {
          height += mSolarSystem->pActiveBody.get()->getHeight(lngLatHeight.xy());
        }

        height *= mSettings->mGraphics.pHeightScale.get();

        auto observerPos = cs::utils::convert::toCartesian(lngLatHeight.xy(), radii, height);
        auto observerRot = mSolarSystem->getObserver().getAnchorRotation();

        glm::dvec3 y = cs::utils::convert::cartesianToNormal(observerPos, radii);
        glm::dvec3 z = (observerRot * glm::dvec4(0, 0.1, -1, 0)).xyz();
        glm::dvec3 x = glm::cross(z, y);
        z            = glm::cross(x, y);

        x = glm::normalize(x);
        y = glm::normalize(y);
        z = glm::normalize(z);

        auto tilt     = glm::angleAxis(-0.2, glm::dvec3(1, 0, 0));
        auto rotation = glm::toQuat(glm::dmat3(x, y, z)) * tilt;

        mSolarSystem->flyObserverTo(mSolarSystem->getObserver().getCenterName(),
            mSolarSystem->getObserver().getFrameName(), observerPos, rotation,
            duration.value_or(3.0));
      }));

  // Flies the celestial observer to an orbit at three times the radius of the currently active
  // celestial body.
  mGuiManager->getGui()->registerCallback("navigation.toOrbit",
      "Increases the altitude of the observer significantly. The optional argument specifies the "
      "animation time in seconds (default is 3s).",
      std::function([this](std::optional<double> duration) {
        auto observerPos = mSolarSystem->getObserver().getAnchorPosition();
        auto observerRot = mSolarSystem->getObserver().getAnchorRotation();
        if (!mSolarSystem->pActiveBody.get()) {
          return;
        }

        auto radii = mSolarSystem->pActiveBody.get()->getRadii();

        if (radii[0] == 0.0) {
          radii = glm::dvec3(1, 1, 1);
        }

        auto dir  = cs::utils::convert::cartesianToNormal(observerPos, radii);
        auto cart = radii[0] * 3.0 * dir;

        glm::dvec3 y = (observerRot * glm::dvec4(0, -0.1, 1, 0)).xyz();
        glm::dvec3 z = dir;
        glm::dvec3 x = glm::cross(z, y);
        y            = glm::cross(z, x);

        x = glm::normalize(x);
        y = glm::normalize(y);
        z = glm::normalize(z);

        auto rotation = glm::toQuat(glm::dmat3(x, y, z));

        mSolarSystem->flyObserverTo(mSolarSystem->getObserver().getCenterName(),
            mSolarSystem->getObserver().getFrameName(), cart, rotation, duration.value_or(3.0));
      }));
}

////////////////////////////////////////////////////////////////////////////////////////////////////

void Application::unregisterGuiCallbacks() {
  mGuiManager->getGui()->unregisterCallback("core.save");
  mGuiManager->getGui()->unregisterCallback("core.load");
  mGuiManager->getGui()->unregisterCallback("core.listPlugins");
  mGuiManager->getGui()->unregisterCallback("core.loadPlugin");
  mGuiManager->getGui()->unregisterCallback("core.reloadPlugin");
  mGuiManager->getGui()->unregisterCallback("core.unloadPlugin");
  mGuiManager->getGui()->unregisterCallback("graphics.setAmbientLight");
  mGuiManager->getGui()->unregisterCallback("graphics.setEnableCascadesDebug");
  mGuiManager->getGui()->unregisterCallback("graphics.setEnableLighting");
  mGuiManager->getGui()->unregisterCallback("graphics.setEnableShadowFreeze");
  mGuiManager->getGui()->unregisterCallback("graphics.setEnableShadows");
  mGuiManager->getGui()->unregisterCallback("graphics.setEnableTimerQueries");
  mGuiManager->getGui()->unregisterCallback("graphics.setEnableVsync");
  mGuiManager->getGui()->unregisterCallback("graphics.setLightingQuality");
  mGuiManager->getGui()->unregisterCallback("graphics.setShadowmapBias");
  mGuiManager->getGui()->unregisterCallback("graphics.setShadowmapCascades");
  mGuiManager->getGui()->unregisterCallback("graphics.setShadowmapExtension");
  mGuiManager->getGui()->unregisterCallback("graphics.setShadowmapRange");
  mGuiManager->getGui()->unregisterCallback("graphics.setShadowmapResolution");
  mGuiManager->getGui()->unregisterCallback("graphics.setShadowmapSplitDistribution");
  mGuiManager->getGui()->unregisterCallback("graphics.setTerrainHeight");
  mGuiManager->getGui()->unregisterCallback("graphics.setMainUIScale");
  mGuiManager->getGui()->unregisterCallback("graphics.setWorldUIScale");
  mGuiManager->getGui()->unregisterCallback("graphics.setFocalLength");
  mGuiManager->getGui()->unregisterCallback("graphics.setEnableAutoExposure");
  mGuiManager->getGui()->unregisterCallback("graphics.setEnableHDR");
  mGuiManager->getGui()->unregisterCallback("graphics.setExposure");
  mGuiManager->getGui()->unregisterCallback("graphics.setExposureAdaptionSpeed");
  mGuiManager->getGui()->unregisterCallback("graphics.setExposureCompensation");
  mGuiManager->getGui()->unregisterCallback("graphics.setSensorDiagonal");
  mGuiManager->getGui()->unregisterCallback("graphics.setEnableAutoGlow");
  mGuiManager->getGui()->unregisterCallback("graphics.setGlowIntensity");
  mGuiManager->getGui()->unregisterCallback("graphics.setExposureRange");
  mGuiManager->getGui()->unregisterCallback("graphics.setFixedSunDirection");
  mGuiManager->getGui()->unregisterCallback("navigation.fixHorizon");
  mGuiManager->getGui()->unregisterCallback("navigation.northUp");
  mGuiManager->getGui()->unregisterCallback("navigation.setBody");
  mGuiManager->getGui()->unregisterCallback("navigation.setBodyLongLatHeightDuration");
  mGuiManager->getGui()->unregisterCallback("navigation.setPosition");
  mGuiManager->getGui()->unregisterCallback("navigation.setRotation");
  mGuiManager->getGui()->unregisterCallback("navigation.toOrbit");
  mGuiManager->getGui()->unregisterCallback("navigation.toSurface");
  mGuiManager->getGui()->unregisterCallback("time.addHours");
  mGuiManager->getGui()->unregisterCallback("time.reset");
  mGuiManager->getGui()->unregisterCallback("time.set");
  mGuiManager->getGui()->unregisterCallback("time.setDate");
  mGuiManager->getGui()->unregisterCallback("time.setSpeed");
}<|MERGE_RESOLUTION|>--- conflicted
+++ resolved
@@ -463,15 +463,6 @@
     {
       cs::utils::FrameTimings::ScopedTimer timer(
           "SolarSystem Update", cs::utils::FrameTimings::QueryMode::eCPU);
-<<<<<<< HEAD
-      try {
-        mDragNavigation->update();
-        mSolarSystem->update();
-        mSolarSystem->updateSceneScale();
-        mSolarSystem->updateObserverFrame();
-      } catch (std::runtime_error const& e) {
-        logger().error("Error updating SolarSystem: {}", e.what());
-=======
 
       // It may be that our observer is in a SPICE frame we do not have data for. If this is the
       // case, this call will bring it back to Solar System Barycenter / J2000 which should be
@@ -507,7 +498,6 @@
         mSolarSystem->updateObserverFrame();
       } catch (std::runtime_error const& e) {
         logger().warn("Failed to update observer frame: {}", e.what());
->>>>>>> 1edc93c4
       }
     }
 
