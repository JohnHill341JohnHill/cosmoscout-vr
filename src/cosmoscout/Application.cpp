--- conflicted
+++ resolved
@@ -136,44 +136,7 @@
     }
   });
 
-<<<<<<< HEAD
   // initialize the mouse pointer state ------------------------------------------------------------
-=======
-  // add some gui callbacks ------------------------------------------------------------------------
-  mInputManager->pHoveredObject.onChange().connect(
-      [this](cs::core::InputManager::Intersection intersection) {
-        if (intersection.mObject) {
-          auto body = std::dynamic_pointer_cast<cs::scene::CelestialBody>(intersection.mObject);
-
-          if (body) {
-            auto radii = body->getRadii();
-            auto polar =
-                cs::utils::convert::toLngLatHeight(intersection.mPosition, radii[0], radii[0]);
-            auto lngLat = cs::utils::convert::toDegrees(polar.xy());
-
-            if (!std::isnan(lngLat.x) && !std::isnan(lngLat.y) && !std::isnan(polar.z)) {
-              mGuiManager->getFooter()->callJavascript("set_pointer_position", true, lngLat.x,
-                  lngLat.y, polar.z / mGraphicsEngine->pHeightScale.get());
-              return;
-            }
-          }
-        }
-        mGuiManager->getFooter()->callJavascript("set_pointer_position", false);
-      });
-
-  // UI updates based on property changes ----------------------------------------------------------
-  mTimeControl->pSimulationTime.onChange().connect([this](double val) {
-    std::stringstream sstr;
-    auto              facet = new boost::posix_time::time_facet();
-    facet->format("%d-%b-%Y %H:%M:%S.%f");
-    sstr.imbue(std::locale(std::locale::classic(), facet));
-    sstr << cs::utils::convert::toBoostTime(val);
-    mGuiManager->getTimeline()->callJavascript("setDate", sstr.str());
-  });
-
-  mTimeControl->pTimeSpeed.onChange().connect(
-      [this](float val) { mGuiManager->getTimeline()->callJavascript("setTimeSpeed", val); });
->>>>>>> bb5b1148
 
   // If we are running on freeglut, we can hide the mouse pointer when the mouse ray should be
   // shown. This is determined by the settings key "enableMouseRay".
@@ -207,15 +170,9 @@
     mGuiManager->setCursor(cs::gui::Cursor::ePointer);
   }
 
-<<<<<<< HEAD
   mGuiManager->enableLoadingScreen(true);
 
   // open plugin libraries --------------------------------------------------------------------
-=======
-  registerSolarSystemCallbacks();
-  registerSideBarCallbacks();
-  registerTimelineCallbacks();
->>>>>>> bb5b1148
 
   for (auto const& plugin : mSettings->mPlugins) {
     try {
@@ -260,14 +217,8 @@
   // The FrameTimings are used to measure the time individual parts of the frame loop require.
   mFrameTimings->startFullFrameTiming();
 
-<<<<<<< HEAD
   // Increase the frame count once every frame.
   ++m_iFrameCount;
-=======
-  mSolarSystem->pCurrentObserverSpeed.onChange().connect(
-      [this](float speed) { mGuiManager->getFooter()->callJavascript("set_speed", speed); });
-}
->>>>>>> bb5b1148
 
   // At the beginning of each frame, the slaves (if any) are synchronized with the master.
   {
@@ -287,7 +238,6 @@
     EmitSystemEvent(VistaSystemEvent::VSE_PREGRAPHICS);
   }
 
-<<<<<<< HEAD
   // At frame 25 we start to download datasets. This ensures that the loading screen is actually
   // already visible.
   if (GetFrameCount() == 25) {
@@ -306,19 +256,6 @@
         // Show to the user what's going on.
         mGuiManager->setLoadingScreenStatus("Downloading data ...");
       }
-=======
-  mGuiManager->getSideBar()->registerCallback<std::string>(
-      "setDate", ([this](std::string const& sDate) {
-        double time = cs::utils::convert::toSpiceTime(boost::posix_time::time_from_string(sDate));
-        mTimeControl->setTime(time);
-      }));
-
-  mGuiManager->getSideBar()->registerCallback<std::string>(
-      "setDate", ([this](std::string const& sDate) {
-        double time = cs::utils::convert::toSpiceTime(boost::posix_time::time_from_string(sDate));
-        mTimeControl->setTime(time);
-      }));
->>>>>>> bb5b1148
 
     } else {
       // There are actually no datasets to download, so we can just set mDownloadedData to true.
@@ -331,7 +268,6 @@
     mGuiManager->setLoadingScreenProgress(mDownloader->getProgress(), false);
   }
 
-<<<<<<< HEAD
   // Once the data download has finished, we can delete our downloader.
   if (!mDownloadedData && mDownloader && mDownloader->hasFinished()) {
     mDownloadedData = true;
@@ -342,24 +278,6 @@
   // data download, as it requires SPICE kernels which might be part of the download.
   if (mDownloadedData && !mSolarSystem->getIsInitialized()) {
     mSolarSystem->init(mSettings->mSpiceKernel);
-=======
-void Application::registerTimelineCallbacks() {
-
-  mGuiManager->getTimeline()->registerCallback<std::string, double, double, double, double>(
-      "fly_to", ([this](std::string const& name, double longitude, double latitude, double height,
-                     double time) {
-        for (auto const& body : mSolarSystem->getBodies()) {
-          if (body->getCenterName() == name) {
-            mSolarSystem->pActiveBody = body;
-            mSolarSystem->flyObserverTo(body->getCenterName(), body->getFrameName(),
-                cs::utils::convert::toRadians(glm::dvec2(longitude, latitude)), height, time);
-          }
-        }
-      }));
-
-  mGuiManager->getTimeline()->registerCallback("navigate_north_up", [this]() {
-    auto observerPos = mSolarSystem->getObserver().getAnchorPosition();
->>>>>>> bb5b1148
 
     // Store the frame at which we should start loading the plugins.
     mStartPluginLoadingAtFrame = GetFrameCount();
@@ -377,16 +295,11 @@
     // plugins.
     const int32_t cLoadingDelay = 25;
 
-<<<<<<< HEAD
     // Every 25th frame something happens. At frame X we will show the name of the plugin on the
     // loading screen which will be loaded at frame X+25. At frame X+25 we will load the according
     // plugin and also update the loading screen to display the name of the plugin which is going to
     // be loaded at fram X+50. And so on.
     if (((GetFrameCount() - mStartPluginLoadingAtFrame) % cLoadingDelay) == 0) {
-=======
-  mGuiManager->getTimeline()->registerCallback("navigate_fix_horizon", [this]() {
-    auto radii = cs::core::SolarSystem::getRadii(mSolarSystem->getObserver().getCenterName());
->>>>>>> bb5b1148
 
       // Calculate the index of the plugin which should be loaded this frame.
       int32_t pluginToLoad = (GetFrameCount() - mStartPluginLoadingAtFrame) / cLoadingDelay - 1;
@@ -415,13 +328,8 @@
 
         std::cout << "Loading done." << std::endl;
 
-<<<<<<< HEAD
         // Once all plugins have been loaded, we set a boolean indicating this state.
         mLoadedAllPlugins = true;
-=======
-  mGuiManager->getTimeline()->registerCallback("navigate_to_surface", [this]() {
-    auto radii = cs::core::SolarSystem::getRadii(mSolarSystem->getObserver().getCenterName());
->>>>>>> bb5b1148
 
         // Update the loading screen status.
         mGuiManager->setLoadingScreenStatus("Ready for Takeoff");
@@ -429,7 +337,7 @@
 
         // All plugins finished loading -> init their custom components.
         mGuiManager->getSideBar()->callJavascript("init");
-        mGuiManager->getHeaderBar()->callJavascript("init");
+        // mGuiManager->getHeaderBar()->callJavascript("init");
 
         // We will keep the loading screen active for some frames, as the first frames are usually a
         // bit choppy as data is uploaded to the GPU.
@@ -469,15 +377,9 @@
         mSolarSystem->getObserver().setAnchorPosition(cart);
         mSolarSystem->getObserver().setAnchorRotation(rotation);
 
-<<<<<<< HEAD
         mSolarSystem->flyObserverTo(observerSettings.mCenter, observerSettings.mFrame, lonLat,
             observerSettings.mDistance, 5.0);
       }
-=======
-  mGuiManager->getTimeline()->registerCallback("navigate_to_orbit", [this]() {
-    auto observerRot = mSolarSystem->getObserver().getAnchorRotation();
-    auto radii       = cs::core::SolarSystem::getRadii(mSolarSystem->getObserver().getCenterName());
->>>>>>> bb5b1148
 
       // If there is a plugin going to be loaded after the next cLoadingDelay frames, display its
       // name on the loading screen and update the progress accordingly.
@@ -488,131 +390,6 @@
         mGuiManager->setLoadingScreenProgress(100.f * (pluginToLoad + 1) / mPlugins.size(), true);
       }
     }
-<<<<<<< HEAD
-=======
-
-    auto dir  = glm::normalize(mSolarSystem->getObserver().getAnchorPosition());
-    auto cart = radii[0] * 3.0 * dir;
-
-    glm::dvec3 y = (observerRot * glm::dvec4(0, -0.1, 1, 0)).xyz();
-    glm::dvec3 z = dir;
-    glm::dvec3 x = glm::cross(z, y);
-    y            = glm::cross(z, x);
-
-    x = glm::normalize(x);
-    y = glm::normalize(y);
-    z = glm::normalize(z);
-
-    auto rotation = glm::toQuat(glm::dmat3(x, y, z));
-
-    mSolarSystem->flyObserverTo(mSolarSystem->getObserver().getCenterName(),
-        mSolarSystem->getObserver().getFrameName(), cart, rotation, 3.0);
-  });
-
-  // Time Control -------------------------------------------------------
-  mGuiManager->getTimeline()->registerCallback(
-      "reset_time", ([this]() { mTimeControl->resetTime(); }));
-
-  mGuiManager->getTimeline()->registerCallback(
-      "reset_time", ([this]() { mTimeControl->resetTime(); }));
-
-  mGuiManager->getTimeline()->registerCallback<double>("add_hours", ([&](double amount) {
-    mTimeControl->setTime(mTimeControl->pSimulationTime.get() + 60.0 * 60.0 * amount);
-  }));
-  mGuiManager->getTimeline()->registerCallback<double>(
-      "add_hours_without_animation", ([&](double amount) {
-        mTimeControl->setTimeWithoutAnimation(
-            mTimeControl->pSimulationTime.get() + 60.0 * 60.0 * amount);
-      }));
-  mGuiManager->getTimeline()->registerCallback<std::string>(
-      "setDate", ([this](std::string const& date) {
-        mTimeControl->setTime(
-            cs::utils::convert::toSpiceTime(boost::posix_time::time_from_string(date)));
-      }));
-  mGuiManager->getTimeline()->registerCallback<double>(
-      "setTimeSpeed", ([&](double speed) { mTimeControl->setTimeSpeed((float)speed); }));
-
-  mGuiManager->getSideBar()->registerCallback<bool>(
-      "set_enable_shadows", ([this](bool enable) { mGraphicsEngine->pEnableShadows = enable; }));
-
-  mGuiManager->getSideBar()->registerCallback<bool>("set_enable_shadow_freeze",
-      ([this](bool enable) { mGraphicsEngine->pEnableShadowsFreeze = enable; }));
-
-  mGuiManager->getSideBar()->registerCallback<bool>("set_enable_cascades_debug",
-      ([this](bool enable) { mGraphicsEngine->pEnableShadowsDebug = enable; }));
-
-  mGuiManager->getSideBar()->registerCallback<bool>(
-      "set_enable_lighting", ([this](bool enable) { mGraphicsEngine->pEnableLighting = enable; }));
-
-  mGuiManager->getSideBar()->registerCallback<double>("set_lighting_quality",
-      ([this](const int value) { mGraphicsEngine->pLightingQuality = value; }));
-
-  mGuiManager->getSideBar()->registerCallback<double>(
-      "set_ambient_light", ([this](double value) { mGraphicsEngine->pAmbientBrightness = value; }));
-
-  mGuiManager->getSideBar()->registerCallback<double>("set_shadowmap_resolution",
-      ([this](const int val) { mGraphicsEngine->pShadowMapResolution = val; }));
-
-  mGuiManager->getSideBar()->registerCallback<double>("set_shadowmap_cascades",
-      ([this](const int val) { mGraphicsEngine->pShadowMapCascades = val; }));
-
-  mGuiManager->getSideBar()->registerCallback<double, double>(
-      "set_shadowmap_range", ([this](double val, double handle) {
-        glm::vec2 range = mGraphicsEngine->pShadowMapRange.get();
-
-        if (handle == 0.0) {
-          range.x = (float)val;
-        } else {
-          range.y = (float)val;
-        };
-
-        mGraphicsEngine->pShadowMapRange = range;
-      }));
-
-  mGuiManager->getSideBar()->registerCallback<double, double>(
-      "set_shadowmap_extension", ([this](double val, double handle) {
-        glm::vec2 extension = mGraphicsEngine->pShadowMapExtension.get();
-
-        if (handle == 0.0) {
-          extension.x = (float)val;
-        } else {
-          extension.y = (float)val;
-        };
-
-        mGraphicsEngine->pShadowMapExtension = extension;
-      }));
-
-  mGuiManager->getSideBar()->registerCallback<double>("set_shadowmap_split_distribution",
-      ([this](double val) { mGraphicsEngine->pShadowMapSplitDistribution = val; }));
-
-  mGuiManager->getSideBar()->registerCallback<double>(
-      "set_shadowmap_bias", ([this](double val) { mGraphicsEngine->pShadowMapBias = val; }));
-
-  mGuiManager->getSideBar()->registerCallback<double>(
-      "set_terrain_height", ([this](double value) { mGraphicsEngine->pHeightScale = value; }));
-
-  mGuiManager->getSideBar()->registerCallback<double>(
-      "set_widget_scale", ([this](double value) { mGraphicsEngine->pWidgetScale = value; }));
-}
-
-////////////////////////////////////////////////////////////////////////////////////////////////////
-
-void Application::FrameUpdate() {
-  ++m_iFrameCount;
-
-  // auto props(
-  //     GetVistaSystem()->GetDisplayManager()->GetWindows().begin()->second->GetWindowProperties());
-  // int width, height;
-  // props->GetSize(width, height);
-  // std::cout << width << " " << height << std::endl;
-
-  mFrameTimings->startFullFrameTiming();
-
-  // emit vista events
-  {
-    cs::utils::FrameTimings::ScopedTimer timer("ClusterMode StartFrame");
-    m_pClusterMode->StartFrame();
->>>>>>> bb5b1148
   }
 
   // Main classes are only updated once all plugins have been loaded.
@@ -818,28 +595,28 @@
             auto lngLat = cs::utils::convert::toDegrees(polar.xy());
 
             if (!std::isnan(lngLat.x) && !std::isnan(lngLat.y) && !std::isnan(polar.z)) {
-              mGuiManager->getHeaderBar()->callJavascript("set_pointer_position", true, lngLat.x,
+              mGuiManager->getFooter()->callJavascript("set_pointer_position", true, lngLat.x,
                   lngLat.y, polar.z / mGraphicsEngine->pHeightScale.get());
               return;
             }
           }
         }
-        mGuiManager->getHeaderBar()->callJavascript("set_pointer_position", false);
+        mGuiManager->getFooter()->callJavascript("set_pointer_position", false);
       });
 
   // Update the time shown in the user interface when the simulation time changes.
   mTimeControl->pSimulationTime.onChange().connect([this](double val) {
     std::stringstream sstr;
     auto              facet = new boost::posix_time::time_facet();
-    facet->format("%d-%b-%Y %H:%M");
+    facet->format("%d-%b-%Y %H:%M:%S.%f");
     sstr.imbue(std::locale(std::locale::classic(), facet));
     sstr << cs::utils::convert::toBoostTime(val);
-    mGuiManager->getHeaderBar()->callJavascript("set_date", sstr.str());
+    mGuiManager->getTimeline()->callJavascript("setDate", sstr.str());
   });
 
   // Update the simulation time speed shown in the user interface.
   mTimeControl->pTimeSpeed.onChange().connect(
-      [this](float val) { mGuiManager->getHeaderBar()->callJavascript("set_time_speed", val); });
+      [this](float val) { mGuiManager->getTimeline()->callJavascript("setTimeSpeed", val); });
 
   // Show notification when the center name of the celestial observer changes.
   mSolarSystem->pObserverCenter.onChange().connect([this](std::string const& center) {
@@ -869,7 +646,7 @@
 
   // Show the current speed of the celestial observer in the user interface.
   mSolarSystem->pCurrentObserverSpeed.onChange().connect(
-      [this](float speed) { mGuiManager->getHeaderBar()->callJavascript("set_speed", speed); });
+      [this](float speed) { mGuiManager->getFooter()->callJavascript("set_speed", speed); });
 
   // Show the statistics GuiItem when measurements are enabled.
   mFrameTimings->pEnableMeasurements.onChange().connect(
@@ -905,7 +682,7 @@
   // Sets the current simulation time. The argument must be a string accepted by
   // TimeControl::setTime.
   mGuiManager->getSideBar()->registerCallback<std::string>(
-      "set_date", ([this](std::string const& sDate) {
+      "setDate", ([this](std::string const& sDate) {
         double time = cs::utils::convert::toSpiceTime(boost::posix_time::time_from_string(sDate));
         mTimeControl->setTime(time);
       }));
@@ -1005,19 +782,52 @@
         ->SetVSyncEnabled(value);
   }));
 
-  // HeaderBar callbacks ---------------------------------------------------------------------------
+  // Timeline callbacks ----------------------------------------------------------------------------
+
+  mGuiManager->getTimeline()->registerCallback<std::string, std::string, std::string>(
+      "print_notification",
+      ([this](std::string const& title, std::string const& content, std::string const& icon) {
+        mGuiManager->showNotification(title, content, icon);
+      }));
+
+  mGuiManager->getTimeline()->registerCallback(
+      "reset_time", ([this]() { mTimeControl->resetTime(); }));
+
+  mGuiManager->getTimeline()->registerCallback<double>("add_hours", ([&](double amount) {
+    mTimeControl->setTime(mTimeControl->pSimulationTime.get() + 60.0 * 60.0 * amount);
+  }));
+
+  mGuiManager->getTimeline()->registerCallback<double>(
+      "add_hours_without_animation", ([&](double amount) {
+        mTimeControl->setTimeWithoutAnimation(
+            mTimeControl->pSimulationTime.get() + 60.0 * 60.0 * amount);
+      }));
+
+  mGuiManager->getTimeline()->registerCallback<std::string>(
+      "setDate", ([this](std::string const& date) {
+        mTimeControl->setTime(
+            cs::utils::convert::toSpiceTime(boost::posix_time::time_from_string(date)));
+      }));
+
+  mGuiManager->getTimeline()->registerCallback<double>(
+      "setTimeSpeed", ([&](double speed) { mTimeControl->setTimeSpeed((float)speed); }));
 
   // Flies the celestial observer to the given location in space.
-  mGuiManager->getHeaderBar()->registerCallback<std::string, std::string, double, double, double>(
-      "fly_to", [this](std::string const& center, std::string const& frame, double longitude,
-                    double latitude, double height) {
-        mSolarSystem->flyObserverTo(center, frame,
-            cs::utils::convert::toRadians(glm::dvec2(longitude, latitude)), height, 5.0);
-      });
+  mGuiManager->getTimeline()->registerCallback<std::string, double, double, double, double>(
+      "fly_to", ([this](std::string const& name, double longitude, double latitude, double height,
+                     double time) {
+        for (auto const& body : mSolarSystem->getBodies()) {
+          if (body->getCenterName() == name) {
+            mSolarSystem->pActiveBody = body;
+            mSolarSystem->flyObserverTo(body->getCenterName(), body->getFrameName(),
+                cs::utils::convert::toRadians(glm::dvec2(longitude, latitude)), height, time);
+          }
+        }
+      }));
 
   // Rotates the scene in such a way, that the y-axis points towards the north pole of the currently
   // active celestial body.
-  mGuiManager->getHeaderBar()->registerCallback("navigate_north_up", [this]() {
+  mGuiManager->getTimeline()->registerCallback("navigate_north_up", [this]() {
     auto observerPos = mSolarSystem->getObserver().getAnchorPosition();
 
     glm::dvec3 y = glm::vec3(0, -1, 0);
@@ -1036,7 +846,7 @@
   });
 
   // Rotates the scene in such a way, that the currently visible horizon is levelled.
-  mGuiManager->getHeaderBar()->registerCallback("navigate_fix_horizon", [this]() {
+  mGuiManager->getTimeline()->registerCallback("navigate_fix_horizon", [this]() {
     auto radii = cs::core::SolarSystem::getRadii(mSolarSystem->getObserver().getCenterName());
 
     if (radii[0] == 0.0) {
@@ -1066,7 +876,7 @@
   });
 
   // Flies the celestial observer to 0.1% of its current height.
-  mGuiManager->getHeaderBar()->registerCallback("navigate_to_surface", [this]() {
+  mGuiManager->getTimeline()->registerCallback("navigate_to_surface", [this]() {
     auto radii = cs::core::SolarSystem::getRadii(mSolarSystem->getObserver().getCenterName());
 
     if (radii[0] == 0.0 || radii[2] == 0.0) {
@@ -1110,7 +920,7 @@
 
   // Flies the celestial observer to an orbit at three times the radius of the currently active
   // celestial body.
-  mGuiManager->getHeaderBar()->registerCallback("navigate_to_orbit", [this]() {
+  mGuiManager->getTimeline()->registerCallback("navigate_to_orbit", [this]() {
     auto observerRot = mSolarSystem->getObserver().getAnchorRotation();
     auto radii       = cs::core::SolarSystem::getRadii(mSolarSystem->getObserver().getCenterName());
 
@@ -1135,48 +945,6 @@
     mSolarSystem->flyObserverTo(mSolarSystem->getObserver().getCenterName(),
         mSolarSystem->getObserver().getFrameName(), cart, rotation, 3.0);
   });
-
-  mGuiManager->getHeaderBar()->registerCallback(
-      "reset_time", ([this]() { mTimeControl->resetTime(); }));
-
-  mGuiManager->getHeaderBar()->registerCallback("toggle_time_stop", ([&]() {
-    float speed(mTimeControl->pTimeSpeed.get() == 0.f ? 1.f : 0.f);
-    mTimeControl->pTimeSpeed = speed;
-  }));
-
-  mGuiManager->getHeaderBar()->registerCallback<double>("add_hours", ([&](double amount) {
-    mTimeControl->setTime(mTimeControl->pSimulationTime.get() + 60.0 * 60.0 * amount);
-  }));
-
-  mGuiManager->getHeaderBar()->registerCallback<std::string, std::string, std::string>(
-      "print_notification",
-      ([this](std::string const& title, std::string const& content, std::string const& icon) {
-        mGuiManager->showNotification(title, content, icon);
-      }));
-
-  mGuiManager->getHeaderBar()->registerCallback("show_date_dialog", ([this]() {
-    if (mGuiManager->getCalendar()->getIsInteractive()) {
-      mGuiManager->getCalendar()->callJavascript("set_visible", false);
-      mGuiManager->getCalendar()->setIsInteractive(false);
-    } else {
-      mGuiManager->getCalendar()->callJavascript("set_visible", true);
-      mGuiManager->getCalendar()->setIsInteractive(true);
-    }
-  }));
-
-  mGuiManager->getHeaderBar()->registerCallback(
-      "increase_time_speed", ([&]() { mTimeControl->increaseTimeSpeed(); }));
-
-  mGuiManager->getHeaderBar()->registerCallback(
-      "decrease_time_speed", ([&]() { mTimeControl->decreaseTimeSpeed(); }));
-
-  // Calendar callbacks ----------------------------------------------------------------------------
-
-  mGuiManager->getCalendar()->registerCallback<std::string>(
-      "set_date", ([this](std::string const& date) {
-        mTimeControl->setTime(
-            cs::utils::convert::toSpiceTime(boost::posix_time::time_from_string(date)));
-      }));
 }
 
 ////////////////////////////////////////////////////////////////////////////////////////////////////