////////////////////////////////////////////////////////////////////////////////////////////////////
//                               This file is part of CosmoScout VR                               //
//      and may be used under the terms of the MIT license. See the LICENSE file for details.     //
//                        Copyright: (c) 2019 German Aerospace Center (DLR)                       //
////////////////////////////////////////////////////////////////////////////////////////////////////

#include "Settings.hpp"
#include "../cs-utils/convert.hpp"

#include <fstream>
#include <iostream>

namespace cs::core {

////////////////////////////////////////////////////////////////////////////////////////////////////

void from_json(const nlohmann::json& j, Settings::Anchor& o) {
  o.mCenter         = parseProperty<std::string>("center", j);
  o.mFrame          = parseProperty<std::string>("frame", j);
  o.mStartExistence = parseProperty<std::string>("startExistence", j);
  o.mEndExistence   = parseProperty<std::string>("endExistence", j);
}

////////////////////////////////////////////////////////////////////////////////////////////////////

void from_json(const nlohmann::json& j, Settings::Gui& o) {
  o.mWidthPixel  = parseProperty<uint32_t>("widthPixel", j);
  o.mHeightPixel = parseProperty<uint32_t>("heightPixel", j);
  o.mWidthMeter  = parseProperty<double>("widthMeter", j);
  o.mHeightMeter = parseProperty<double>("heightMeter", j);
  o.mPosXMeter   = parseProperty<double>("posXMeter", j);
  o.mPosYMeter   = parseProperty<double>("posYMeter", j);
  o.mPosZMeter   = parseProperty<double>("posZMeter", j);
  o.mRotX        = parseProperty<double>("rotX", j);
  o.mRotY        = parseProperty<double>("rotY", j);
  o.mRotZ        = parseProperty<double>("rotZ", j);
}

////////////////////////////////////////////////////////////////////////////////////////////////////

void from_json(const nlohmann::json& j, Settings::Observer& o) {
  o.mCenter    = parseProperty<std::string>("center", j);
  o.mFrame     = parseProperty<std::string>("frame", j);
  o.mLongitude = parseProperty<double>("longitude", j);
  o.mLatitude  = parseProperty<double>("latitude", j);
  o.mDistance  = parseProperty<double>("distance", j);
}

////////////////////////////////////////////////////////////////////////////////////////////////////

void from_json(const nlohmann::json& j, Settings& o) {
  o.mStartDate   = parseProperty<std::string>("startDate", j);
  o.mObserver    = parseSection<Settings::Observer>("observer", j);
  o.mSpiceKernel = parseProperty<std::string>("spiceKernel", j);

  o.mGui = parseOptionalSection<Settings::Gui>("gui", j);

  o.mWidgetScale    = parseProperty<float>("widgetScale", j);
  o.mEnableMouseRay = parseProperty<bool>("enableMouseRay", j);

<<<<<<< HEAD
  o.mWidgetScale             = j.at("widgetScale").get<float>();
  o.mEnableSensorSizeControl = j.at("enableSensorSizeControl").get<bool>();
  o.mEnableMouseRay          = j.at("enableMouseRay").get<bool>();
  o.mAnchors                 = j.at("anchors").get<std::map<std::string, Settings::Anchor>>();
  o.mPlugins                 = j.at("plugins").get<std::map<std::string, nlohmann::json>>();
=======
  o.mAnchors = parseMap<std::string, Settings::Anchor>("anchors", j);
  o.mPlugins = parseMap<std::string, nlohmann::json>("plugins", j);
>>>>>>> 57d30a6c
}

////////////////////////////////////////////////////////////////////////////////////////////////////

Settings Settings::read(std::string const& fileName) {
  std::ifstream  i(fileName);
  nlohmann::json settings;
  i >> settings;

  return settings;
}

////////////////////////////////////////////////////////////////////////////////////////////////////

void parseSection(std::string const& sectionName, const std::function<void()>& f) {
  try {
    f();
  } catch (SettingsSectionException const& s) {
    throw SettingsSectionException(sectionName + "." + s.sectionName, s.message);
  } catch (std::exception const& e) { throw SettingsSectionException(sectionName, e.what()); }
}

////////////////////////////////////////////////////////////////////////////////////////////////////

std::pair<double, double> getExistenceFromSettings(
    std::pair<std::string, Settings::Anchor> const& anchor) {
  std::pair<double, double> result;

  try {
    result.first = utils::convert::toSpiceTime(
        boost::posix_time::time_from_string(anchor.second.mStartExistence));
  } catch (std::exception const& e) {
    throw std::runtime_error("Failed to parse the 'startExistence' property of the anchor '" +
                             anchor.first +
                             "'. The dates should be given in the format: 1969-07-20 20:17:40.000");
  }

  try {
    result.second = utils::convert::toSpiceTime(
        boost::posix_time::time_from_string(anchor.second.mEndExistence));
  } catch (std::exception const& e) {
    throw std::runtime_error("Failed to parse the 'endExistence' property of the anchor '" +
                             anchor.first +
                             "'. The dates should be given in the format: 1969-07-20 20:17:40.000");
  }

  return result;
}

////////////////////////////////////////////////////////////////////////////////////////////////////

} // namespace cs::core<|MERGE_RESOLUTION|>--- conflicted
+++ resolved
@@ -58,16 +58,10 @@
   o.mWidgetScale    = parseProperty<float>("widgetScale", j);
   o.mEnableMouseRay = parseProperty<bool>("enableMouseRay", j);
 
-<<<<<<< HEAD
-  o.mWidgetScale             = j.at("widgetScale").get<float>();
-  o.mEnableSensorSizeControl = j.at("enableSensorSizeControl").get<bool>();
-  o.mEnableMouseRay          = j.at("enableMouseRay").get<bool>();
-  o.mAnchors                 = j.at("anchors").get<std::map<std::string, Settings::Anchor>>();
-  o.mPlugins                 = j.at("plugins").get<std::map<std::string, nlohmann::json>>();
-=======
+  o.mEnableSensorSizeControl = parseProperty<bool>("enableSensorSizeControl", j);
+
   o.mAnchors = parseMap<std::string, Settings::Anchor>("anchors", j);
   o.mPlugins = parseMap<std::string, nlohmann::json>("plugins", j);
->>>>>>> 57d30a6c
 }
 
 ////////////////////////////////////////////////////////////////////////////////////////////////////
