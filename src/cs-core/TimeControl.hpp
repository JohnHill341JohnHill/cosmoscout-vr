////////////////////////////////////////////////////////////////////////////////////////////////////
//                               This file is part of CosmoScout VR                               //
//      and may be used under the terms of the MIT license. See the LICENSE file for details.     //
//                        Copyright: (c) 2019 German Aerospace Center (DLR)                       //
////////////////////////////////////////////////////////////////////////////////////////////////////

#ifndef CS_CORE_TIME_CONTROL_HPP
#define CS_CORE_TIME_CONTROL_HPP

#include "cs_core_export.hpp"

#include "../cs-utils/AnimatedValue.hpp"
#include "../cs-utils/Property.hpp"

#include <memory>

namespace cs::core {
class Settings;

/// The keeper of time. You can control the simulation time with this class. You can
/// accelerate/decelerate the flow of time or jump to specific points in time.
/// All time units are in Barycentric Dynamical Time (TDB).
class CS_CORE_EXPORT TimeControl {
 public:
  /// The current time in TDB.
  utils::Property<double> pSimulationTime = 0.0;

  /// The current speed of the simulation.
  utils::Property<float> pTimeSpeed = 1.F;

  explicit TimeControl(std::shared_ptr<const Settings> settings);

  TimeControl(TimeControl const& other) = delete;
  TimeControl(TimeControl&& other)      = delete;

  TimeControl& operator=(TimeControl const& other) = delete;
  TimeControl& operator=(TimeControl&& other) = delete;

<<<<<<< HEAD
  TimeControl(std::shared_ptr<Settings> settings);
=======
>>>>>>> 7655f5e8
  ~TimeControl();

  /// Updates the simulation time based on the current time speed. This is called once a frame by
  /// the application class, there is no need to call this somewhere else.
  void update();

  /// Set the simulation time to a specific point in time. The TimeControl class smoothly transition
  /// to that point in time, if it is closer to the current simulation time than the given
  /// threshold. The given target time will be clamped to the minimum and maximum date specified in
  /// the settings given at construction time.
  /// @param time      The target time in TDB.
  /// @param duration  The animation time in seconds. There will be only an animation if the
  ///                  absolute difference between the current simulation and the target time is
  ///                  less than the given threshold. The duration will be shortened for smaller
  ///                  differences.
  /// @param threshold In seconds. If the absolute difference between simulation time and target
  ///                  time exceeds this threshold, no transition will be made.
  void setTime(double tTime, double duration = 0.0, double threshold = 48.0 * 60.0 * 60.0);

  /// Resets the simulation time to the starting time or to the current time depending on the
  /// startup settings defined in the configuration file, where a value of "today" will result in
  /// the current time. The TimeControl class smoothly transition to that point in time, if it is
  /// closer to the current simulation time than the given threshold.
  /// @param duration  The animation time in seconds. There will be only an animation if the
  ///                  absolute difference between the current simulation and the target time is
  ///                  less than the given threshold. The duration will be shortened for smaller
  ///                  differences.
  /// @param threshold In seconds. If the absolute difference between simulation time and target
  ///                  time exceeds this threshold, no transition will be made.
  void resetTime(double duration = 0.0, double threshold = 48.0 * 60.0 * 60.0);

  /// Set the time speed to a specific value. If set to zero, the simulation will be paused.
  /// @param speed  The new time speed.
  void setTimeSpeed(float speed);

 private:
  bool   mInitialized = false;
  double mLastUpdate  = 0.0;
  double pMaxDate     = 0.0;
  double pMinDate     = 0.0;

  utils::AnimatedValue<double> mAnimatedTime;
  bool                         mAnimationInProgress = false;

  std::shared_ptr<Settings> mSettings;
};

} // namespace cs::core

#endif // CS_CORE_TIME_CONTROL_HPP<|MERGE_RESOLUTION|>--- conflicted
+++ resolved
@@ -28,7 +28,7 @@
   /// The current speed of the simulation.
   utils::Property<float> pTimeSpeed = 1.F;
 
-  explicit TimeControl(std::shared_ptr<const Settings> settings);
+  explicit TimeControl(std::shared_ptr<Settings> settings);
 
   TimeControl(TimeControl const& other) = delete;
   TimeControl(TimeControl&& other)      = delete;
@@ -36,10 +36,6 @@
   TimeControl& operator=(TimeControl const& other) = delete;
   TimeControl& operator=(TimeControl&& other) = delete;
 
-<<<<<<< HEAD
-  TimeControl(std::shared_ptr<Settings> settings);
-=======
->>>>>>> 7655f5e8
   ~TimeControl();
 
   /// Updates the simulation time based on the current time speed. This is called once a frame by
