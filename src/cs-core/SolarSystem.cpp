--- conflicted
+++ resolved
@@ -159,13 +159,6 @@
   }
 
   // update speed display
-<<<<<<< HEAD
-  static auto sLastObserverPosition = mObserver.getAnchorPosition();
-
-  pCurrentObserverSpeed = glm::length(sLastObserverPosition - mObserver.getAnchorPosition()) /
-                          mFrameTimings->pFrameTime.get();
-  sLastObserverPosition = mObserver.getAnchorPosition();
-=======
   auto observerPosition = mObserver.getAnchorPosition();
   auto now              = std::chrono::high_resolution_clock::now();
 
@@ -177,7 +170,6 @@
     mLastPosition         = observerPosition;
     mLastTime             = now;
   }
->>>>>>> 532f4f31
 }
 
 ////////////////////////////////////////////////////////////////////////////////////////////////////
@@ -264,7 +256,6 @@
                                                 mSettings->mSceneScale.mMinFarClip, interpolate));
     }
   }
-<<<<<<< HEAD
 }
 
 ////////////////////////////////////////////////////////////////////////////////////////////////////
@@ -327,8 +318,6 @@
       pObserverFrame  = sFrame;
     }
   }
-=======
->>>>>>> 532f4f31
 }
 
 ////////////////////////////////////////////////////////////////////////////////////////////////////
