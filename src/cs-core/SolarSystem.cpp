--- conflicted
+++ resolved
@@ -482,17 +482,10 @@
 void SolarSystem::init(std::string const& sSpiceMetaFile) {
 
   // Continue execution on errors.
-<<<<<<< HEAD
-  erract_c((char*)"SET", 0, (char*)"RETURN");
-
-  // Disable default error reports.
-  errdev_c((char*)"SET", 0, (char*)"NULL");
-=======
   erract_c("SET", 0, const_cast<char*>("RETURN"));
 
   // Disable default error reports.
   errdev_c("SET", 0, const_cast<char*>("NULL"));
->>>>>>> e6be2122
 
   // Load the spice kernels.
   furnsh_c(sSpiceMetaFile.c_str());
