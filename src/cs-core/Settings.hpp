////////////////////////////////////////////////////////////////////////////////////////////////////
//                               This file is part of CosmoScout VR                               //
//      and may be used under the terms of the MIT license. See the LICENSE file for details.     //
//                        Copyright: (c) 2019 German Aerospace Center (DLR)                       //
////////////////////////////////////////////////////////////////////////////////////////////////////

#ifndef CS_CORE_SETTINGS_HPP
#define CS_CORE_SETTINGS_HPP

#include "cs_core_export.hpp"

#include <boost/date_time/posix_time/posix_time.hpp>
#include <cstdint>
#include <exception>
#include <glm/glm.hpp>
#include <json.hpp>
#include <map>
#include <optional>
#include <spdlog/spdlog.h>
#include <string>
#include <vector>

namespace nlohmann {

/// A partial template specialisation for serialization and deserialization of std::optional.
template <typename T>
struct adl_serializer<std::optional<T>> {
  static void to_json(json& j, const std::optional<T>& opt) {
    if (!opt) {
      j = nullptr;
    } else {
      // This will call adl_serializer<T>::to_json which will find the free function to_json in T's
      // namespace!
      j = *opt;
    }
  }

  static void from_json(const json& j, std::optional<T>& opt) {
    if (j.is_null()) {
      opt = {};
    } else {
      // Same as above, but with adl_serializer<T>::from_json.
      opt = j.get<T>();
    }
  }
};

} // namespace nlohmann

namespace cs::core {

/// Most of CosmoScout VR's configuration is done with one huge JSON file. This contains some global
/// options and settings for each plugin. The available global options are defined below, the
/// per-plugin settings are defined in each and every plugin.
class CS_CORE_EXPORT Settings {
 public:
  struct Anchor {
    std::string mCenter;
    std::string mFrame;
    std::string mStartExistence;
    std::string mEndExistence;
  };

  struct Gui {
    uint32_t mWidthPixel;
    uint32_t mHeightPixel;
    double   mWidthMeter;
    double   mHeightMeter;
    double   mPosXMeter;
    double   mPosYMeter;
    double   mPosZMeter;
    double   mRotX;
    double   mRotY;
    double   mRotZ;
  };

  struct Observer {
    std::string mCenter;
    std::string mFrame;
    double      mLongitude;
    double      mLatitude;
    double      mDistance;
  };

  struct Location {
    std::string mPlanet;
    std::string mPlace;
  };

  struct Event {
    std::string                mStart;
    std::optional<std::string> mEnd;
    std::string                mContent;
    std::string                mId;
    std::optional<std::string> mStyle;
    std::string                mDescription;
    std::optional<Location>    mLocation;
  };

  struct DownloadData {
    std::string mUrl;
    std::string mFile;
  };

  struct SceneScale {
    double mMinScale;
    double mMaxScale;
    double mCloseVisualDistance;
    double mFarVisualDistance;
    double mCloseRealDistance;
    double mFarRealDistance;
    double mLockWeight;
    double mTrackWeight;
    double mMinObjectSize;
    double mNearClip;
    double mMinFarClip;
    double mMaxFarClip;
  };

  /// Defines the initial simulation time.
  std::string mStartDate;

  /// Defines the min and max Date on the timebar
  std::string mMinDate;
  std::string mMaxDate;

  /// Defines the initial observer location.
  Observer mObserver;

  /// PArameters which define how the virtual scene is scaled based on the observer position.
  SceneScale mSceneScale;

  /// A list of files which shall be downloaded before the application starts.
  std::vector<DownloadData> mDownloadData;

  /// The file name of the meta kernel for SPICE.
  std::string mSpiceKernel;

  /// When the (optional) object is given in the configuration file, the user interface is not drawn
  /// in full-screen but rather at the given viewspace postion.
  std::optional<Gui> mGui;

  /// A multiplicator for the size of worldspace gui-elements.
  float mWidgetScale;

  /// When set to true, HDR rendering will be enabled per default. It can still be disabled at run
  /// time. Defaults to false.
  std::optional<bool> mEnableHDR;

  /// When set to true, a ray is shown emerging from your input device.
  bool mEnableMouseRay;

<<<<<<< HEAD
  /// When set to true, there will be controls in the user interface to control the camera's
  /// frustum. In a VR-setup, this should usually be set to 'false'.
  bool mEnableSensorSizeControl;
=======
  /// These set the loglevel for the output to the log file, console and on-screen output
  /// respectively.
  /// trace:    Critical messages, errors, warnings, info, debug and trace messages.
  /// debug:    Critical messages, errors, warnings, info and debug messages.
  /// info:     Critical messages, errors, warnings and info messages.
  /// warning:  Critical messages, errors and warnings.
  /// error:    Critical messages and errors.
  /// critical: Only critical messages.
  /// off:      No output at all.
  spdlog::level::level_enum mFileLogLevel;
  spdlog::level::level_enum mConsoleLogLevel;
  spdlog::level::level_enum mScreenLogLevel;
>>>>>>> 5b275ad8

  /// In order to reduce duplication of code, a list of all used SPICE-frames ("Anchors") is
  /// required at the start of each configuration file. The name of each Anchor is then later used
  /// to reference the respective SPICE frame.
  std::map<std::string, Anchor> mAnchors;

  /// Events to show on the timenavigation bar
  std::vector<Event> mEvents;

  /// A map with configuration options for each plugin. The JSON object is not parsed, this is done
  /// by the plugins themselves.
  std::map<std::string, nlohmann::json> mPlugins;

  /// Creates an instance of this struct from a given JSON file.
  static Settings read(std::string const& fileName);
};

std::pair<double, double> CS_CORE_EXPORT getExistenceFromSettings(
    std::pair<std::string, Settings::Anchor> const& anchor);

/// An exception that is thrown while parsing the config. Prepends thrown exceptions with a section
/// name to give the user more detailed information about the root of the error.
/// The exception can and should be nested.
/// @see parseSection()
class CS_CORE_EXPORT SettingsSectionException : public std::exception {
  const std::string completeMessage;

 public:
  const std::string sectionName;
  const std::string message;

  SettingsSectionException(std::string sectionName, std::string message)
      : sectionName(std::move(sectionName))
      , message(std::move(message))
      , completeMessage(
            "Failed to parse settings config in section '" + sectionName + "': " + message){};

  [[nodiscard]] const char* what() const noexcept override {
    return completeMessage.c_str();
  }
};

/// Parses a section of the config file. If an exception gets thrown inside f a new exception will
/// be created with the sectionName in its error message.
///
/// If this method is nested the section names of all the method calls will be joined with a 'dot'.
/// Example:
///
/// @code
/// parseSection("foo", [] {
///     parseSection("bar", [] {
///         throw std::runtime_error("bad character");
///     });
/// });
/// @endcode
///
/// Console output: Failed to parse settings config in section 'foo.bar': bad character
void CS_CORE_EXPORT parseSection(std::string const& sectionName, std::function<void()> const& f);

/// A settings section that is also a value.
template <typename T>
T parseSection(std::string const& sectionName, nlohmann::json const& j) {
  T result;
  parseSection(sectionName, [&] { result = j.at(sectionName).get<T>(); });
  return result;
}

/// An optional settings section.
template <typename T>
std::optional<T> parseOptionalSection(std::string const& sectionName, nlohmann::json const& j) {
  std::optional<T> result;

  auto iter = j.find(sectionName);
  if (iter != j.end()) {
    cs::core::parseSection(sectionName, [&] { result = iter->get<std::optional<T>>(); });
  }

  return result;
}

/// A map of key values.
template <typename K, typename V>
std::map<K, V> parseMap(std::string const& sectionName, nlohmann::json const& j) {
  return parseSection<std::map<K, V>>(sectionName, j);
}

/// A vector of settings.
template <typename T>
std::vector<T> parseVector(std::string const& sectionName, nlohmann::json const& j) {
  return parseSection<std::vector<T>>(sectionName, j);
}

/// A single atomic property.
template <typename T>
T parseProperty(std::string const& propertyName, nlohmann::json const& j) {
  try {
    return j.at(propertyName).get<T>();
  } catch (std::exception const& e) {
    throw std::runtime_error(
        "Error while trying to parse property '" + propertyName + "': " + std::string(e.what()));
  }
}

/// An optional property.
template <typename T>
std::optional<T> parseOptional(std::string const& propertyName, nlohmann::json const& j) {
  auto iter = j.find(propertyName);
  if (iter != j.end()) {
    return iter->get<std::optional<T>>();
  } else {
    return std::nullopt;
  }
}

} // namespace cs::core

#endif // CS_CORE_SETTINGS_HPP<|MERGE_RESOLUTION|>--- conflicted
+++ resolved
@@ -150,11 +150,10 @@
   /// When set to true, a ray is shown emerging from your input device.
   bool mEnableMouseRay;
 
-<<<<<<< HEAD
   /// When set to true, there will be controls in the user interface to control the camera's
   /// frustum. In a VR-setup, this should usually be set to 'false'.
   bool mEnableSensorSizeControl;
-=======
+  
   /// These set the loglevel for the output to the log file, console and on-screen output
   /// respectively.
   /// trace:    Critical messages, errors, warnings, info, debug and trace messages.
@@ -167,7 +166,6 @@
   spdlog::level::level_enum mFileLogLevel;
   spdlog::level::level_enum mConsoleLogLevel;
   spdlog::level::level_enum mScreenLogLevel;
->>>>>>> 5b275ad8
 
   /// In order to reduce duplication of code, a list of all used SPICE-frames ("Anchors") is
   /// required at the start of each configuration file. The name of each Anchor is then later used
