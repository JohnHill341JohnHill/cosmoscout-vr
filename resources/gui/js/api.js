--- conflicted
+++ resolved
@@ -21,655 +21,8 @@
   }
 
   /**
-<<<<<<< HEAD
-   * Replace common template markers with content
-   *
-   * @param html {string} HTML with %MARKER% markers
-   * @param id {string} Id marker replacement
-   * @param icon {string} Icon marker replacement
-   * @param content {string} Content marker replacement
-   * @return {string} replaced html
-   * @protected
-   */
-  replaceMarkers(html, id, icon, content) {
-    return html
-      .replace(this.regex('ID'), id)
-      .replace(this.regex('CONTENT'), content)
-      .replace(this.regex('ICON'), icon)
-      .trim();
-  }
-
-  /**
-   * Creates a search global Regex Object of %MATCHER%
-   *
-   * @param matcher {string}
-   * @return {RegExp}
-   * @protected
-   */
-  // eslint-disable-next-line class-methods-use-this
-  regex(matcher) {
-    return new RegExp(`%${String(matcher).toUpperCase()}%`, 'g');
-  }
-}
-
-/**
- * Api Container holding all registered apis.
- */
-// eslint-disable-next-line no-unused-vars
-class CosmoScout {
-  /**
-   * Registered apis
-   *
-   * @see {IApi.name}
-   * @type {Map<string, Object>}
-   * @private
-   */
-  static _apis = new Map();
-
-  /**
-   * Cache loaded templates
-   *
-   * @see {loadTemplateContent}
-   * @type {Map<string, DocumentFragment>}
-   * @private
-   */
-  static _templates = new Map();
-
-  /**
-   * Registered html parts
-   *
-   * @see {registerHtml}
-   * @type {Map<string, DocumentFragment>}
-   * @private
-   */
-  static _html = new Map();
-
-  /**
-   * Global cache Map
-   *
-   * @see {cache}
-   * @type {Map<string, string>}
-   * @private
-   */
-  static _cache = new Map();
-
-  /**
-   * Init a list of apis
-   *
-   * @param apis {IApi}
-   */
-  static init(...apis) {
-    [...apis].forEach((Api) => {
-      try {
-        let instance;
-
-        if (typeof Api === 'string' && String(Api).slice(-3) === 'Api') {
-          // eslint-disable-next-line no-eval
-          instance = eval(`new ${Api}()`);
-        } else {
-          instance = new Api();
-        }
-
-        if (instance.name === '') {
-          console.error(`${instance.constructor.name} is missing the 'name' property.`);
-          return;
-        }
-
-        this.register(instance.name, instance);
-        instance.init();
-      } catch (e) {
-        console.error(`Could not initialize ${Api}: ${e.message}`);
-      }
-    });
-  }
-
-  /**
-   * Initialize third party drop downs,
-   * add input event listener,
-   * initialize tooltips
-   */
-  static initInputs() {
-    this.initDropDowns();
-    this.initChecklabelInputs();
-    this.initRadiolabelInputs();
-    this.initTooltips();
-    this.initDataCalls();
-  }
-
-  /**
-   * Initialized .simple-value-dropdown selectpicker
-   *
-   * @see {initInputs}
-   * TODO Remove jQuery
-   */
-  static initDropDowns() {
-    const dropdowns = $('.simple-value-dropdown');
-    dropdowns.selectpicker();
-
-    const eventListener = (event) => {
-      if (event.target !== null && event.target.id !== '') {
-        CosmoScout.callNative(event.target.id, event.target.value);
-      }
-    };
-
-    document.querySelectorAll('.simple-value-dropdown').forEach((dropdown) => {
-      if (typeof dropdown.dataset.initialized !== 'undefined') {
-        return;
-      }
-
-      dropdown.addEventListener('change', eventListener);
-    });
-  }
-
-  /**
-   * Adds a 'change' event listener which calls callNative with id and checkstate
-   * Will only add a listener once
-   *
-   * @see {callNative}
-   * @see {initInputs}
-   */
-  static initChecklabelInputs() {
-    document.querySelectorAll('.checklabel input').forEach((input) => {
-      if (typeof input.dataset.initialized !== 'undefined') {
-        return;
-      }
-
-      input.addEventListener('change', (event) => {
-        if (event.target !== null) {
-          CosmoScout.callNative(event.target.id, event.target.checked);
-        }
-      });
-
-      input.dataset.initialized = 'true';
-    });
-  }
-
-  /**
-   * Adds a change event listener which calls callNative with the target id
-   *
-   * @see {callNative}
-   * @see {initInputs}
-   */
-  static initRadiolabelInputs() {
-    document.querySelectorAll('.radiolabel input').forEach((input) => {
-      if (typeof input.dataset.initialized !== 'undefined') {
-        return;
-      }
-
-      input.addEventListener('change', (event) => {
-        if (event.target !== null) {
-          CosmoScout.callNative(event.target.id);
-        }
-      });
-
-      input.dataset.initialized = 'true';
-    });
-  }
-
-  /**
-   * Adds an onclick listener to every element containing [data-call="'methodname'"]
-   * The method name gets passed to CosmoScout.callNative.
-   * Arguments can be passed by separating the content with ','
-   * E.g.: 'fly_to','Africa' -> CosmoScout.callNative('fly_to', 'Africa')
-   *       method,arg1,...,argN -> CosmoScout.callNative('method', arg1, ..., argN)
-   * Attribute content will be passed to eval. Strings need to be wrapped in '
-   *
-   * @see {callNative}
-   * @see {initInputs}
-   */
-  static initDataCalls() {
-    document.querySelectorAll('[data-call]').forEach((input) => {
-      if (typeof input.dataset.initialized !== 'undefined') {
-        return;
-      }
-
-      input.addEventListener('click', () => {
-        if (typeof input.dataset.call !== 'undefined') {
-          const args = input.dataset.call;
-
-          // eslint-disable-next-line no-eval
-          eval(`CosmoScout.callNative(${args})`);
-        }
-      });
-
-      input.dataset.initialized = 'true';
-    });
-  }
-
-  /**
-   * Initializes [data-toggle="tooltip"] elements.
-   *
-   * @see {initInputs}
-   */
-  static initTooltips() {
-    const config = { delay: 500, placement: 'auto', html: false };
-
-    /* Bootstrap Tooltips require jQuery for now */
-    $('[data-toggle="tooltip"]').tooltip(config);
-    config.placement = 'bottom';
-    $('[data-toggle="tooltip-bottom"]').tooltip(config);
-  }
-
-  /**
-   * Appends a script element to the body
-   *
-   * @param url {string} Absolute or local file path
-   * @param init {string|Function} Method gets run on script load
-   */
-  static registerJavaScript(url, init) {
-    const script = document.createElement('script');
-
-    if (typeof init !== 'undefined') {
-      if (typeof init === 'string') {
-        'use strict';
-        init = eval(init);
-      }
-
-      script.addEventListener('readystatechange', init);
-    }
-
-    script.setAttribute('src', url);
-
-    document.body.appendChild(script);
-  }
-
-  /**
-   * Removes a script element by url
-   *
-   * @param url {string}
-   */
-  static unregisterJavaScript(url) {
-    document.querySelectorAll('script').forEach((element) => {
-      if (typeof element.src !== 'undefined'
-        && (element.src === url || element.src === this._localizeUrl(url))) {
-        document.body.removeChild(element);
-      }
-    });
-  }
-
-  /**
-   * Appends a link stylesheet to the head
-   *
-   * @param url {string}
-   */
-  static registerCss(url) {
-    const link = document.createElement('link');
-    link.setAttribute('rel', 'stylesheet');
-    link.setAttribute('href', url);
-
-    document.head.appendChild(link);
-  }
-
-  /**
-   * Removes a stylesheet by url
-   *
-   * @param url {string}
-   */
-  static unregisterCss(url) {
-    document.querySelectorAll('link').forEach((element) => {
-      if (typeof element.href !== 'undefined'
-        && (element.href === url || element.href === this._localizeUrl(url))) {
-        document.head.removeChild(element);
-      }
-    });
-  }
-
-  /**
-   * Append HTML to the body (default) or element with id containerId
-   *
-   * @param id {string} Id for de-registering
-   * @param content {string} Html content
-   * @param containerId {string} ['body'] Container ID to append the HTML to. Defaults to body element if omitted
-   */
-  static registerHtml(id, content, containerId = 'body') {
-    let container = document.body;
-    if (containerId !== 'body') {
-      container = document.getElementById(containerId);
-    }
-
-    if (container === null) {
-      console.error(`Cannot register #${id} into container #${containerId}.`);
-      return;
-    }
-
-    const item = document.createElement('template');
-
-    item.innerHTML = content;
-
-    this._html.set(id, item.content);
-
-    container.appendChild(item.content);
-  }
-
-  /**
-   * Remove registered html from the body or container with id containerId
-   *
-   * @see {registerHtml}
-   * @param id {string}
-   * @param containerId {string}
-   */
-  static unregisterHtml(id, containerId = 'body') {
-    let container = document.body;
-    if (containerId !== 'body') {
-      container = document.getElementById(containerId);
-    }
-
-    if (container === null) {
-      console.error(`Container #${containerId} does not exist.`);
-      return;
-    }
-
-    if (!this._html.has(id)) {
-      console.error(`No Html with #${id} registered.`);
-      return;
-    }
-
-    container.removeChild(this._html.get(id));
-    this._html.delete(id);
-  }
-
-  /**
-   * Tries to load the template content of 'id-template'
-   * Returns false if no template was found, HTMLElement otherwise.
-   *
-   * @param templateId {string} Template element id without '-template' suffix
-   * @return {boolean|HTMLElement}
-   */
-  static loadTemplateContent(templateId) {
-    const id = `${templateId}-template`;
-
-    if (this._templates.has(id)) {
-      return this._templates.get(id).cloneNode(true).firstElementChild;
-    }
-
-    const template = document.getElementById(id);
-
-    if (template === null) {
-      console.error(`Template '#${id}' not found.`);
-      return false;
-    }
-
-    const { content } = template;
-    this._templates.set(id, content);
-
-    return content.cloneNode(true).firstElementChild;
-  }
-
-  /**
-   * Clear the content of an element if it exists
-   *
-   * @param element {string|HTMLElement} Element or ID
-   * @return {void}
-   */
-  static clearHtml(element) {
-    if (typeof element === 'string') {
-      // eslint-disable-next-line no-param-reassign
-      element = document.getElementById(element);
-    }
-
-    if (element !== null && element instanceof HTMLElement) {
-      while (element.firstChild !== null) {
-        element.removeChild(element.firstChild);
-      }
-    } else {
-      console.warn('Element could not be cleared.');
-    }
-  }
-
-  /**
-   * Initialize a noUiSlider
-   *
-   * @param id {string} Slider html id without '#'
-   * @param min {number} Min value
-   * @param max {number} Max value
-   * @param step {number} Step size
-   * @param start {number[]} Handle count and position
-   */
-  static initSlider(id, min, max, step, start) {
-    const slider = document.getElementById(id);
-
-    if (typeof noUiSlider === 'undefined') {
-      console.error('\'noUiSlider\' is not defined.');
-      return;
-    }
-
-    noUiSlider.create(slider, {
-      start,
-      connect: (start.length === 1 ? 'lower' : true),
-      step,
-      range: { min, max },
-      format: {
-        to(value) {
-          return Format.beautifyNumber(value);
-        },
-        from(value) {
-          return Number(parseFloat(value));
-        },
-      },
-    });
-
-    slider.noUiSlider.on('slide', (values, handle, unencoded) => {
-      if (Array.isArray(unencoded)) {
-        CosmoScout.callNative(id, unencoded[handle], handle);
-      } else {
-        CosmoScout.callNative(id, unencoded, 0);
-      }
-    });
-  }
-
-  /**
-   * Sets a noUiSlider value
-   *
-   * @param id {string} Slider ID
-   * @param value {number} Value
-   */
-  static setSliderValue(id, ...value) {
-    const slider = document.getElementById(id);
-
-    if (slider !== null && typeof slider.noUiSlider !== 'undefined') {
-      if (value.length === 1) {
-        slider.noUiSlider.set(value[0]);
-      } else {
-        slider.noUiSlider.set(value);
-      }
-    } else {
-      console.warn(`Slider '${id} 'not found or 'noUiSlider' not active.`);
-    }
-  }
-
-  /**
-   * Clears the content of a selecticker dropdown
-   *
-   * @param id {string}
-   */
-  static clearDropdown(id) {
-    CosmoScout.clearHtml(id);
-
-    $(`#${id}`).selectpicker('render');
-  }
-
-  /**
-   * Adds an option to a dropdown
-   * TODO remove jQuery
-   *
-   * @param id {string} DropDown ID
-   * @param value {string|number} Option value
-   * @param text {string} Option text
-   * @param selected {boolean|string} Selected flag
-   */
-  static addDropdownValue(id, value, text, selected = false) {
-    const dropdown = document.getElementById(id);
-    const option = document.createElement('option');
-
-    option.value = value;
-    option.selected = CosmoScout.castCppBool(selected) === true;
-    option.textContent = text;
-
-    if (dropdown !== null) {
-      dropdown.appendChild(option);
-
-      $(`#${id}`).selectpicker('refresh');
-    } else {
-      console.warn(`Dropdown '${id} 'not found`);
-    }
-  }
-
-  /**
-   * Sets the current value of a selectpicker
-   *
-   * @param id {string}
-   * @param value {string|number}
-   */
-  static setDropdownValue(id, value) {
-    $(`#${id}`).selectpicker('val', value);
-  }
-
-  /**
-   * Sets a radio button to checked
-   *
-   * @see {setCheckboxValue}
-   * @param id {string} Radiobutton id
-   */
-  static setRadioChecked(id) {
-    this.setCheckboxValue(id, true);
-  }
-
-  /**
-   * Sets a checkboxs checked state to true/false
-   *
-   * @param id {string} Checkbox id
-   * @param value {boolean} True = checked / False = unchecked
-   */
-  static setCheckboxValue(id, value) {
-    const element = document.getElementById(id);
-
-    if (element !== null) {
-      element.checked = value === true;
-    }
-  }
-
-  /**
-   * Sets the value of a text input
-   * Only selects .text-input s which descend .item-ID
-   *
-   * @param id {string}
-   * @param value {string}
-   */
-  static setTextboxValue(id, value) {
-    const element = document.querySelector(`.item-${id} .text-input`);
-
-    if (element !== null) {
-      element.value = value;
-    }
-  }
-
-  /**
-   * Hides the given element
-   *
-   * @param selector {string}
-   */
-  static hide(selector) {
-    const element = document.querySelector(selector);
-
-    if (element !== null) {
-      element.classList.add("hidden");
-    }
-  }
-
-  /**
-   * Un-hides the given element
-   *
-   * @param selector {string}
-   */
-  static show(selector) {
-    const element = document.querySelector(selector);
-
-    if (element !== null) {
-      element.classList.remove("hidden");
-    }
-  }
-
-  /**
-   * window.call_native wrapper
-   *
-   * @param fn {string}
-   * @param args {any}
-   * @return {*}
-   */
-  static callNative(fn, ...args) {
-    return window.call_native(fn, ...args);
-  }
-
-  /**
-   * Register an api object
-   *
-   * @param name {string} Api name from IApi
-   * @param api {Object} Instantiated IApi object
-   */
-  static register(name, api) {
-    this[name] = api;
-    this._apis.set(name, api);
-  }
-
-  /**
-   * Remove a registered api by name
-   *
-   * @param name {string}
-   */
-  static remove(name) {
-    delete this[name];
-    this._apis.delete(name);
-  }
-
-  /**
-   * Get a registered api object
-   *
-   * @param name {string}
-   * @return {Object}
-   */
-  static getApi(name) {
-    return this._apis.get(name);
-  }
-
-  /**
-   * Reduces args to a string and saves it under `key` in the cache map
-   *
-   * @param {string} key
-   * @param {string|number|boolean} args
-   * @return {boolean} True if cache has key and content matches, false otherwise
-   */
-  static cache(key, ...args) {
-    const cacheContent = args.reduce((prev, current) => `${prev}${current}`, '');
-
-    if (cacheContent === this._cache.get(key)) {
-      return true;
-    }
-
-    this._cache.set(key, cacheContent);
-
-    return false;
-  }
-
-  /**
-   * Localizes a filename
-   *
-   * @param url {string}
-   * @return {string}
-   * @private
-   */
-  static _localizeUrl(url) {
-    return `file://../share/resources/gui/${url}`;
-  }
-
-  /**
-   * Casts a C++ number to boolean
-   *
-   * @param input {number|boolean}
-   * @returns {boolean}
-=======
    * Automatically called once a frame. You should override this if you want to do something at
    * regular intervals.
->>>>>>> 747e40cc
    */
   update() {
   }
