--- conflicted
+++ resolved
@@ -9,7 +9,6 @@
     "longitude": 11.281067,
     "latitude": 48.086709
   },
-<<<<<<< HEAD
   "events": [
     {
       "id": "1",
@@ -76,10 +75,11 @@
       "description": "Description item 8",
       "style": "border-color: orange",
       "location": {
-          "planet": "Earth",
-          "place": "11.16° E 50.53° N 253 km"
-      }
-=======
+        "planet": "Earth",
+        "place": "11.16° E 50.53° N 253 km"
+      }
+    }
+  ],
   "downloadData": [
     {
       "file": "../share/resources/data/stars/hip_main.dat",
@@ -100,7 +100,6 @@
     {
       "file": "../share/resources/data/spice/cg_1950_2050_v01.bsp",
       "source": "https://naif.jpl.nasa.gov/pub/naif/cosmographia/kernels/spice/spk/cg_1950_2050_v01.bsp"
->>>>>>> 765e3b9e
     }
   ],
   "spiceKernel": "../share/config/spice/simple.txt",
